--- conflicted
+++ resolved
@@ -197,13 +197,8 @@
 	@echo -n "Creating cold package binary for $(DEVICE) "
 	$(call test_output,$D$(OBJCOPY) $< -O binary -R .hot_init $@,$(DONE_STRING))
 
-<<<<<<< HEAD
 $(COLD_ELF): $(COLD_LIBRARIES)
-	$(call _pros_ld_timestamp)
-=======
-$(COLD_ELF): $(LIBRARIES)
 	$(VV)mkdir -p $(dir $@)
->>>>>>> bcab5d4f
 	@echo -n "Creating cold package with $(ARCHIVE_TEXT_LIST) "
 	$(call test_output,$D$(LD) $(LDFLAGS) $(call wlprefix,--gc-keep-exported --whole-archive $^ -lstdc++ --no-whole-archive) $(call wlprefix,-T$(FWDIR)/v5.ld $(LNK_FLAGS) -o $@),$(OK_STRING))
 	@echo -n "Stripping cold package "
