cmake_minimum_required(VERSION 3.6)

option(V5_COMPILE "Compile for the V5 BRAIN" ON)

if(V5_COMPILE)
	set(CMAKE_SYSTEM_PROCESSOR arm)
   	set(CMAKE_TRY_COMPILE_TARGET_TYPE STATIC_LIBRARY)

   	set(CMAKE_C_COMPILER arm-none-eabi-gcc)
   	set(CMAKE_CXX_COMPILER arm-none-eabi-g++)
   	set(STRIP arm-none-eabi-strip)
else()
	include_directories(tests/freeRTOSLinux/include tests/freeRTOSLinux/include/rtos)
endif()

project(PROSPROJECT)

include_directories(include
					firmware/libv5rts/sdk/vexv5/include)


list(APPEND WARNFLAGS -Wall -Wpedantic)
list(APPEND MFLAGS -Os -g)
list(APPEND CPPFLAGS -D_POSIX_THREADS -D_UNIX98_THREAD_MUTEX_ATTRIBUTES)
list(APPEND GCCFLAGS -ffunction-sections -fdata-sections -fdiagnostics-color -funwind-tables)

list(APPEND SRC_FILES
	src/common/cobs.c
	src/common/gid.c
	src/common/linkedlist.c
	src/common/set.c
	src/common/string.c
	src/devices/battery.c
	src/devices/controller.c
	src/devices/registry.c
	src/devices/vdml.c
	src/devices/vdml_adi.c
	src/devices/vdml_motors.c
	src/devices/vdml_serial.c
	src/devices/vdml_vision.c
	src/system/dev/dev_driver.c
	src/system/dev/ser_daemon.c
	src/system/dev/ser_driver.c
	src/system/dev/usd_driver.c
	src/system/dev/vfs.c
	src/system/envlock.c
	src/system/hot.c
	src/system/mlock.c
	src/system/newlib_stubs.c
	src/system/system_daemon.c
	src/system/user_functions.c
	src/devices/battery.cpp
	src/devices/controller.cpp
	src/devices/vdml_adi.cpp
	src/devices/vdml_motors.cpp
	src/devices/vdml_serial.cpp
	src/devices/vdml_vision.cpp
	src/display/llemu.cpp
	src/rtos/rtos.cpp
	src/system/cpp_support.cpp
	src/system/startup.c
	src/system/rtos_hooks.c
	src/system/unwind.c
	tests/testhost.cpp
	tests/src/basicTest.cpp
	#src/main.cpp
)

if(V5_COMPILE)
	list(APPEND MFLAGS -mcpu=cortex-a9 -mfpu=neon-fp16 -mfloat-abi=softfp)

	set(LIBRARIES ../firmware/libc.a,../firmware/libm.a,../firmware/libv5rts/sdk/vexv5/libv5rts.patched.a)
   	set(LINKERSCRIPT ./firmware/v5.ld)
<<<<<<< HEAD
   
	set(SDK_PATH ${PROSPROJECT_SOURCE_DIR}/firmware/libv5rts/sdk/vexv5)
=======

	set(SDK_PATH ${ROOT}/firmware/libv5rts/sdk/vexv5)
>>>>>>> e7f1d774
   	set(PATCHED_SDK ${SDK_PATH}/libv5rts.patched.a)

   	list(APPEND SRC_FILES
   		src/system/xilinx_vectors.s
   	)
else()
<<<<<<< HEAD
	list(APPEND MFLAGS -DNO_RTOS -U_FORTIFY_SOURCE -D_FORTIFY_SOURCE=0)

	include_directories(/mnt/d/Code/newlib/newlib/libc/include/)
	set(LIBRARIES /mnt/d/Code/newlib_obj/x86_64-elf/newlib/libc.a)
endif()

add_compile_options(${MFLAGS} ${CPPFLAGS} ${WARNFLAGS} ${GCCFLAGS})
set(CMAKE_CXX_FLAGS "${CMAKE_CXX_FLAGS} --std=gnu++17")
set(CMAKE_C_FLAGS "${CMAKE_C_FLAGS} --std=gnu11")
=======

endif()

add_compile_options(${MFLAGS} ${CPPFLAGS} ${WARNFLAGS} ${GCCFLAGS})
list(APPEND CMAKE_CXX_FLAGS --std=gnu++17)
list(APPEND CMAKE_C_FLAGS --std=gnu11)


add_subdirectory(src/display)
set(BUILT_LIBRARIES ./src/display/libLVGL.a)
set(SDK_PATH ${PROSPROJECT_SOURCE_DIR}/firmware/libv5rts/sdk/vexv5)
set(PATCHED_SDK ${SDK_PATH}/libv5rts.patched.a)

>>>>>>> e7f1d774

enable_language(ASM)

add_executable(PROSPROJECT
	${SRC_FILES}
)

if(V5_COMPILE)
   add_dependencies(PROSPROJECT RTOS)
   set(BUILT_LIBRARIES "${BUILT_LIBRARIES},./src/rtos/libRTOS.a")
   add_subdirectory(src/rtos)

   add_dependencies(PROSPROJECT LVGL)
   set(BUILT_LIBRARIES "${BUILt_LIBRARIES},./src/display/libLVGL.a")
   add_subdirectory(src/display)

   add_custom_command(TARGET PROSPROJECT
							 PRE_LINK
						  	 COMMAND mkdir -p ./firmware
						  	 COMMAND cp ../firmware/*.ld ./firmware/
						  	 BYPRODUCTS v5-common.ld v5-hot.ld v5.ld
							 )

   add_custom_command(TARGET PROSPROJECT
						  	 PRE_LINK
						  	 COMMAND ${STRIP} libv5rts.a @${PROJECT_SOURCE_DIR}/libv5rts-strip-options.txt -o ${PATCHED_SDK}
						  	 DEPENDS ${SDK_PATH}/libv5rts.a
						  	 WORKING_DIRECTORY ${SDK_PATH}
						  	 )

   add_custom_command(TARGET PROSPROJECT
			                 POST_BUILD
							 COMMAND arm-none-eabi-objcopy PROSPROJECT -O binary -R .hot_init TESTMONOLITH.bin
							 DEPENDS PROSPROJECT
							 BYPRODUCTS TESTMONOLITH.bin)

   target_link_libraries(PROSPROJECT ${MFLAGS} ${WARNFLAGS} -nostdlib ${GCCFLAGS} -Wl,-T${LINKERSCRIPT},--gc-sections,--start-group,${BUILT_LIBRARIES},${LIBRARIES},-lgcc,-lstdc++,--end-group)
endif()
<|MERGE_RESOLUTION|>--- conflicted
+++ resolved
@@ -1,149 +1,130 @@
-cmake_minimum_required(VERSION 3.6)
-
-option(V5_COMPILE "Compile for the V5 BRAIN" ON)
-
-if(V5_COMPILE)
-	set(CMAKE_SYSTEM_PROCESSOR arm)
-   	set(CMAKE_TRY_COMPILE_TARGET_TYPE STATIC_LIBRARY)
-
-   	set(CMAKE_C_COMPILER arm-none-eabi-gcc)
-   	set(CMAKE_CXX_COMPILER arm-none-eabi-g++)
-   	set(STRIP arm-none-eabi-strip)
-else()
-	include_directories(tests/freeRTOSLinux/include tests/freeRTOSLinux/include/rtos)
-endif()
-
-project(PROSPROJECT)
-
-include_directories(include
-					firmware/libv5rts/sdk/vexv5/include)
-
-
-list(APPEND WARNFLAGS -Wall -Wpedantic)
-list(APPEND MFLAGS -Os -g)
-list(APPEND CPPFLAGS -D_POSIX_THREADS -D_UNIX98_THREAD_MUTEX_ATTRIBUTES)
-list(APPEND GCCFLAGS -ffunction-sections -fdata-sections -fdiagnostics-color -funwind-tables)
-
-list(APPEND SRC_FILES
-	src/common/cobs.c
-	src/common/gid.c
-	src/common/linkedlist.c
-	src/common/set.c
-	src/common/string.c
-	src/devices/battery.c
-	src/devices/controller.c
-	src/devices/registry.c
-	src/devices/vdml.c
-	src/devices/vdml_adi.c
-	src/devices/vdml_motors.c
-	src/devices/vdml_serial.c
-	src/devices/vdml_vision.c
-	src/system/dev/dev_driver.c
-	src/system/dev/ser_daemon.c
-	src/system/dev/ser_driver.c
-	src/system/dev/usd_driver.c
-	src/system/dev/vfs.c
-	src/system/envlock.c
-	src/system/hot.c
-	src/system/mlock.c
-	src/system/newlib_stubs.c
-	src/system/system_daemon.c
-	src/system/user_functions.c
-	src/devices/battery.cpp
-	src/devices/controller.cpp
-	src/devices/vdml_adi.cpp
-	src/devices/vdml_motors.cpp
-	src/devices/vdml_serial.cpp
-	src/devices/vdml_vision.cpp
-	src/display/llemu.cpp
-	src/rtos/rtos.cpp
-	src/system/cpp_support.cpp
-	src/system/startup.c
-	src/system/rtos_hooks.c
-	src/system/unwind.c
-	tests/testhost.cpp
-	tests/src/basicTest.cpp
-	#src/main.cpp
-)
-
-if(V5_COMPILE)
-	list(APPEND MFLAGS -mcpu=cortex-a9 -mfpu=neon-fp16 -mfloat-abi=softfp)
-
-	set(LIBRARIES ../firmware/libc.a,../firmware/libm.a,../firmware/libv5rts/sdk/vexv5/libv5rts.patched.a)
-   	set(LINKERSCRIPT ./firmware/v5.ld)
-<<<<<<< HEAD
-   
-	set(SDK_PATH ${PROSPROJECT_SOURCE_DIR}/firmware/libv5rts/sdk/vexv5)
-=======
-
-	set(SDK_PATH ${ROOT}/firmware/libv5rts/sdk/vexv5)
->>>>>>> e7f1d774
-   	set(PATCHED_SDK ${SDK_PATH}/libv5rts.patched.a)
-
-   	list(APPEND SRC_FILES
-   		src/system/xilinx_vectors.s
-   	)
-else()
-<<<<<<< HEAD
-	list(APPEND MFLAGS -DNO_RTOS -U_FORTIFY_SOURCE -D_FORTIFY_SOURCE=0)
-
-	include_directories(/mnt/d/Code/newlib/newlib/libc/include/)
-	set(LIBRARIES /mnt/d/Code/newlib_obj/x86_64-elf/newlib/libc.a)
-endif()
-
-add_compile_options(${MFLAGS} ${CPPFLAGS} ${WARNFLAGS} ${GCCFLAGS})
-set(CMAKE_CXX_FLAGS "${CMAKE_CXX_FLAGS} --std=gnu++17")
-set(CMAKE_C_FLAGS "${CMAKE_C_FLAGS} --std=gnu11")
-=======
-
-endif()
-
-add_compile_options(${MFLAGS} ${CPPFLAGS} ${WARNFLAGS} ${GCCFLAGS})
-list(APPEND CMAKE_CXX_FLAGS --std=gnu++17)
-list(APPEND CMAKE_C_FLAGS --std=gnu11)
-
-
-add_subdirectory(src/display)
-set(BUILT_LIBRARIES ./src/display/libLVGL.a)
-set(SDK_PATH ${PROSPROJECT_SOURCE_DIR}/firmware/libv5rts/sdk/vexv5)
-set(PATCHED_SDK ${SDK_PATH}/libv5rts.patched.a)
-
->>>>>>> e7f1d774
-
-enable_language(ASM)
-
-add_executable(PROSPROJECT
-	${SRC_FILES}
-)
-
-if(V5_COMPILE)
-   add_dependencies(PROSPROJECT RTOS)
-   set(BUILT_LIBRARIES "${BUILT_LIBRARIES},./src/rtos/libRTOS.a")
-   add_subdirectory(src/rtos)
-
-   add_dependencies(PROSPROJECT LVGL)
-   set(BUILT_LIBRARIES "${BUILt_LIBRARIES},./src/display/libLVGL.a")
-   add_subdirectory(src/display)
-
-   add_custom_command(TARGET PROSPROJECT
-							 PRE_LINK
-						  	 COMMAND mkdir -p ./firmware
-						  	 COMMAND cp ../firmware/*.ld ./firmware/
-						  	 BYPRODUCTS v5-common.ld v5-hot.ld v5.ld
-							 )
-
-   add_custom_command(TARGET PROSPROJECT
-						  	 PRE_LINK
-						  	 COMMAND ${STRIP} libv5rts.a @${PROJECT_SOURCE_DIR}/libv5rts-strip-options.txt -o ${PATCHED_SDK}
-						  	 DEPENDS ${SDK_PATH}/libv5rts.a
-						  	 WORKING_DIRECTORY ${SDK_PATH}
-						  	 )
-
-   add_custom_command(TARGET PROSPROJECT
-			                 POST_BUILD
-							 COMMAND arm-none-eabi-objcopy PROSPROJECT -O binary -R .hot_init TESTMONOLITH.bin
-							 DEPENDS PROSPROJECT
-							 BYPRODUCTS TESTMONOLITH.bin)
-
-   target_link_libraries(PROSPROJECT ${MFLAGS} ${WARNFLAGS} -nostdlib ${GCCFLAGS} -Wl,-T${LINKERSCRIPT},--gc-sections,--start-group,${BUILT_LIBRARIES},${LIBRARIES},-lgcc,-lstdc++,--end-group)
-endif()
+cmake_minimum_required(VERSION 3.6)
+
+option(V5_COMPILE "Compile for the V5 BRAIN" ON)
+
+if(V5_COMPILE)
+	set(CMAKE_SYSTEM_PROCESSOR arm)
+   	set(CMAKE_TRY_COMPILE_TARGET_TYPE STATIC_LIBRARY)
+
+   	set(CMAKE_C_COMPILER arm-none-eabi-gcc)
+   	set(CMAKE_CXX_COMPILER arm-none-eabi-g++)
+   	set(STRIP arm-none-eabi-strip)
+else()
+	include_directories(tests/freeRTOSLinux/include tests/freeRTOSLinux/include/rtos)
+endif()
+
+project(PROSPROJECT)
+
+include_directories(include
+					firmware/libv5rts/sdk/vexv5/include)
+
+
+list(APPEND WARNFLAGS -Wall -Wpedantic)
+list(APPEND MFLAGS -Os -g)
+list(APPEND CPPFLAGS -D_POSIX_THREADS -D_UNIX98_THREAD_MUTEX_ATTRIBUTES)
+list(APPEND GCCFLAGS -ffunction-sections -fdata-sections -fdiagnostics-color -funwind-tables)
+
+list(APPEND SRC_FILES
+	src/common/cobs.c
+	src/common/gid.c
+	src/common/linkedlist.c
+	src/common/set.c
+	src/common/string.c
+	src/devices/battery.c
+	src/devices/controller.c
+	src/devices/registry.c
+	src/devices/vdml.c
+	src/devices/vdml_adi.c
+	src/devices/vdml_motors.c
+	src/devices/vdml_serial.c
+	src/devices/vdml_vision.c
+	src/system/dev/dev_driver.c
+	src/system/dev/ser_daemon.c
+	src/system/dev/ser_driver.c
+	src/system/dev/usd_driver.c
+	src/system/dev/vfs.c
+	src/system/envlock.c
+	src/system/hot.c
+	src/system/mlock.c
+	src/system/newlib_stubs.c
+	src/system/system_daemon.c
+	src/system/user_functions.c
+	src/devices/battery.cpp
+	src/devices/controller.cpp
+	src/devices/vdml_adi.cpp
+	src/devices/vdml_motors.cpp
+	src/devices/vdml_serial.cpp
+	src/devices/vdml_vision.cpp
+	src/display/llemu.cpp
+	src/rtos/rtos.cpp
+	src/system/cpp_support.cpp
+	src/system/startup.c
+	src/system/rtos_hooks.c
+	src/system/unwind.c
+	tests/testhost.cpp
+	tests/src/basicTest.cpp
+	#src/main.cpp
+)
+
+if(V5_COMPILE)
+	list(APPEND MFLAGS -mcpu=cortex-a9 -mfpu=neon-fp16 -mfloat-abi=softfp)
+
+	set(LIBRARIES ../firmware/libc.a,../firmware/libm.a,../firmware/libv5rts/sdk/vexv5/libv5rts.patched.a)
+   	set(LINKERSCRIPT ./firmware/v5.ld)
+   
+	set(SDK_PATH ${PROSPROJECT_SOURCE_DIR}/firmware/libv5rts/sdk/vexv5)
+   	set(PATCHED_SDK ${SDK_PATH}/libv5rts.patched.a)
+
+   	list(APPEND SRC_FILES
+   		src/system/xilinx_vectors.s
+   	)
+else()
+	list(APPEND MFLAGS -DNO_RTOS -U_FORTIFY_SOURCE -D_FORTIFY_SOURCE=0)
+
+	include_directories(/mnt/d/Code/newlib/newlib/libc/include/)
+	set(LIBRARIES /mnt/d/Code/newlib_obj/x86_64-elf/newlib/libc.a)
+endif()
+
+add_compile_options(${MFLAGS} ${CPPFLAGS} ${WARNFLAGS} ${GCCFLAGS})
+list(APPEND CMAKE_CXX_FLAGS --std=gnu++17)
+list(APPEND CMAKE_C_FLAGS --std=gnu11)
+
+
+add_subdirectory(src/display)
+set(BUILT_LIBRARIES ./src/display/libLVGL.a)
+set(SDK_PATH ${PROSPROJECT_SOURCE_DIR}/firmware/libv5rts/sdk/vexv5)
+set(PATCHED_SDK ${SDK_PATH}/libv5rts.patched.a)
+
+enable_language(ASM)
+
+add_executable(PROSPROJECT
+	${SRC_FILES}
+)
+
+if(V5_COMPILE)
+   add_dependencies(PROSPROJECT RTOS)
+   set(BUILT_LIBRARIES "${BUILT_LIBRARIES},./src/rtos/libRTOS.a")
+   add_subdirectory(src/rtos)
+
+   add_custom_command(TARGET PROSPROJECT
+							 PRE_LINK
+						  	 COMMAND mkdir -p ./firmware
+						  	 COMMAND cp ../firmware/*.ld ./firmware/
+						  	 BYPRODUCTS v5-common.ld v5-hot.ld v5.ld
+							 )
+
+   add_custom_command(TARGET PROSPROJECT
+						  	 PRE_LINK
+						  	 COMMAND ${STRIP} libv5rts.a @${PROJECT_SOURCE_DIR}/libv5rts-strip-options.txt -o ${PATCHED_SDK}
+						  	 DEPENDS ${SDK_PATH}/libv5rts.a
+						  	 WORKING_DIRECTORY ${SDK_PATH}
+						  	 )
+
+   add_custom_command(TARGET PROSPROJECT
+			                 POST_BUILD
+							 COMMAND arm-none-eabi-objcopy PROSPROJECT -O binary -R .hot_init TESTMONOLITH.bin
+							 DEPENDS PROSPROJECT
+							 BYPRODUCTS TESTMONOLITH.bin)
+
+   target_link_libraries(PROSPROJECT ${MFLAGS} ${WARNFLAGS} -nostdlib ${GCCFLAGS} -Wl,-T${LINKERSCRIPT},--gc-sections,--start-group,${BUILT_LIBRARIES},${LIBRARIES},-lgcc,-lstdc++,--end-group)
+endif()