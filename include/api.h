--- conflicted
+++ resolved
@@ -39,18 +39,11 @@
 #include <unistd.h>
 #endif /* __cplusplus */
 
-<<<<<<< HEAD
-#define PROS_VERSION_MAJOR 3
-#define PROS_VERSION_MINOR 7
-#define PROS_VERSION_PATCH 2
-#define PROS_VERSION_STRING "3.7.2-dirty.136.b704ad1"
-=======
 #define PROS_VERSION_MAJOR 4
 #define PROS_VERSION_MINOR 0
 #define PROS_VERSION_PATCH 6
 #define PROS_VERSION_STRING "4.0.6"
 
->>>>>>> fb2687a9
 
 #include "pros/adi.h"
 #include "pros/colors.h"
