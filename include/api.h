/**
 * \file api.h
 *
 * PROS API header provides high-level user functionality
 *
 * Contains declarations for use by typical VEX programmers using PROS.
 *
 * This file should not be modified by users, since it gets replaced whenever
 * a kernel upgrade occurs.
 *
 * \copyright Copyright (c) 2017-2023, Purdue University ACM SIGBots.
 * All rights reserved.
 *
 * This Source Code Form is subject to the terms of the Mozilla Public
 * License, v. 2.0. If a copy of the MPL was not distributed with this
 * file, You can obtain one at http://mozilla.org/MPL/2.0/.
 */

#ifndef _PROS_API_H_
#define _PROS_API_H_

#ifdef __cplusplus
#include <cerrno>
#include <cmath>
#include <cstdbool>
#include <cstddef>
#include <cstdint>
#include <cstdio>
#include <cstdlib>
#include <iostream>
#else /* (not) __cplusplus */
#include <errno.h>
#include <math.h>
#include <stdbool.h>
#include <stddef.h>
#include <stdint.h>
#include <stdio.h>
#include <stdlib.h>
#include <unistd.h>
#endif /* __cplusplus */

#define PROS_VERSION_MAJOR 4
#define PROS_VERSION_MINOR 0
<<<<<<< HEAD
#define PROS_VERSION_PATCH 6
#define PROS_VERSION_STRING "4.0.6"
=======
#define PROS_VERSION_PATCH 3
#define PROS_VERSION_STRING "4.0.3"
>>>>>>> 661ca2cb

#include "pros/adi.h"
#include "pros/colors.h"
#include "pros/device.h"
#include "pros/distance.h"
#include "pros/error.h"
#include "pros/ext_adi.h"
#include "pros/gps.h"
#include "pros/imu.h"
#include "pros/link.h"
#include "pros/llemu.h"
#include "pros/misc.h"
#include "pros/motors.h"
#include "pros/optical.h"
#include "pros/rotation.h"
#include "pros/rtos.h"
#include "pros/screen.h"
#include "pros/vision.h"

#ifdef __cplusplus
#include "pros/adi.hpp"
#include "pros/colors.hpp"
#include "pros/device.hpp"
#include "pros/distance.hpp"
#include "pros/gps.hpp"
#include "pros/imu.hpp"
#include "pros/link.hpp"
#include "pros/llemu.hpp"
#include "pros/misc.hpp"
#include "pros/motor_group.hpp"
#include "pros/motors.hpp"
#include "pros/optical.hpp"
#include "pros/rotation.hpp"
#include "pros/rtos.hpp"
#include "pros/screen.hpp"
#include "pros/vision.hpp"
#endif

#endif  // _PROS_API_H_<|MERGE_RESOLUTION|>--- conflicted
+++ resolved
@@ -41,13 +41,9 @@
 
 #define PROS_VERSION_MAJOR 4
 #define PROS_VERSION_MINOR 0
-<<<<<<< HEAD
 #define PROS_VERSION_PATCH 6
 #define PROS_VERSION_STRING "4.0.6"
-=======
-#define PROS_VERSION_PATCH 3
-#define PROS_VERSION_STRING "4.0.3"
->>>>>>> 661ca2cb
+
 
 #include "pros/adi.h"
 #include "pros/colors.h"
