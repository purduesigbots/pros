--- conflicted
+++ resolved
@@ -41,14 +41,8 @@
 
 #define PROS_VERSION_MAJOR 4
 #define PROS_VERSION_MINOR 0
-<<<<<<< HEAD
-#define PROS_VERSION_PATCH 6
-#define PROS_VERSION_STRING "4.0.6"
-
-=======
 #define PROS_VERSION_PATCH 7
 #define PROS_VERSION_STRING "4.0.7"
->>>>>>> db9ea0b2
 
 #include "pros/adi.h"
 #include "pros/colors.h"
