/**
 * \file pros/imu.h
 * \ingroup c-imu
 *
 * Contains prototypes for functions related to the VEX Inertial sensor.
 *
 * Visit https://pros.cs.purdue.edu/v5/tutorials/topical/imu.html to learn
 * more.
 *
 * This file should not be modified by users, since it gets replaced whenever
 * a kernel upgrade occurs.
 *
 * \copyright (c) 2017-2022, Purdue University ACM SIGBots.
 *
 * This Source Code Form is subject to the terms of the Mozilla Public
 * License, v. 2.0. If a copy of the MPL was not distributed with this
 * file, You can obtain one at http://mozilla.org/MPL/2.0/.
 * 
 * \defgroup c-imu VEX Inertial Sensor C API
 */

#ifndef _PROS_IMU_H_
#define _PROS_IMU_H_

#include <stdbool.h>
#include <stdint.h>

#ifdef __cplusplus
extern "C" {
namespace pros {
#endif

/**
 * \ingroup c-imu
 * */

/**
 * \addtogroup c-imu
 *  @{
 */

/**
 * \enum imu_status_e_t
 * @brief Indicates IMU status.
 */
typedef enum imu_status_e {
	/** The IMU is calibrating */
	E_IMU_STATUS_CALIBRATING = 0x01,
	/** Used to indicate that an error state was reached in the imu_get_status function,\
	not that the IMU is necessarily in an error state */
	E_IMU_STATUS_ERROR = 0xFF,
} imu_status_e_t;

/**
 * \struct quaternion_s_t
 */
typedef struct __attribute__((__packed__)) quaternion_s {
	double x;
	double y;
	double z;
	double w;
} quaternion_s_t;

/**
 * \struct imu_raw_s
 * 
 */
struct imu_raw_s {
	double x;
	double y;
	double z;
};

/**
 * \struct imu_gyro_s_t
 * 
 */
typedef struct imu_raw_s imu_gyro_s_t;

/**
 * \struct imu_accel_s_t
 * 
 */
typedef struct imu_raw_s imu_accel_s_t;

/**
 * \struct euler_s_t
 * 
 */
typedef struct __attribute__((__packed__)) euler_s {
	double pitch;
	double roll;
	double yaw;
} euler_s_t;

#ifdef __cplusplus
namespace c {
#endif
/**
 * \def IMU_MINIMUM_DATA_RATE
 */
<<<<<<< HEAD
=======
#ifdef PROS_USE_SIMPLE_NAMES
#ifdef __cplusplus
#define IMU_STATUS_CALIBRATING pros::E_IMU_STATUS_CALIBRATING
#define IMU_STATUS_ERROR pros::E_IMU_STATUS_ERROR
#else
#define IMU_STATUS_CALIBRATING E_IMU_STATUS_CALIBRATING
#define IMU_STATUS_ERROR E_IMU_STATUS_ERROR
#endif
#endif
>>>>>>> 09e47bcd

#define IMU_MINIMUM_DATA_RATE 5

/**
 * Calibrate IMU
 *
 * Calibration takes approximately 2 seconds, but this function only blocks
 * until the IMU status flag is set properly to E_IMU_STATUS_CALIBRATING,
 * with a minimum blocking time of 5ms.
 *
 * This function uses the following values of errno when an error state is
 * reached:
 * ENXIO - The given value is not within the range of V5 ports (1-21).
 * ENODEV - The port cannot be configured as an Inertial Sensor
 * EAGAIN - The sensor is already calibrating, or time out setting the status flag.
 *
 * \param port
 *        The V5 Inertial Sensor port number from 1-21
 * \return 1 if the operation was successful or PROS_ERR if the operation
 * failed setting errno.
 * 
 * \b Example
 * \code
 * #define IMU_PORT 1
 * 
 * void initialize() {
 *   imu_reset(IMU_PORT);
 *   int time = millis();
 *   int iter = 0;
 *   while (imu_get_status(IMU_PORT) & E_IMU_STATUS_CALIBRATING) {
 *     printf("IMU calibrating... %d\n", iter);
 *     iter += 10;
 *     delay(10);
 *   }
 *   // should print about 2000 ms
 *   printf("IMU is done calibrating (took %d ms)\n", iter - time);
 * }
 * \endcode
 */
int32_t imu_reset(uint8_t port);

/**
 * Set the Inertial Sensor's refresh interval in milliseconds.
 *
 * The rate may be specified in increments of 5ms, and will be rounded down to
 * the nearest increment. The minimum allowable refresh rate is 5ms. The default
 * rate is 10ms.
 *
 * As values are copied into the shared memory buffer only at 10ms intervals,
 * setting this value to less than 10ms does not mean that you can poll the
 * sensor's values any faster. However, it will guarantee that the data is as
 * recent as possible.
 *
 * This function uses the following values of errno when an error state is
 * reached:
 * ENXIO - The given value is not within the range of V5 ports (1-21).
 * ENODEV - The port cannot be configured as an Inertial Sensor
 * EAGAIN - The sensor is still calibrating
 *
 * \param port
 *		  The V5 Inertial Sensor port number from 1-21
 * \param rate The data refresh interval in milliseconds
 * \return 1 if the operation was successful or PROS_ERR if the operation
 * failed, setting errno.
 * 
 * \b Example
 * \code
 * 
 * \endcode
 */
int32_t imu_set_data_rate(uint8_t port, uint32_t rate);

/**
 * Get the total number of degrees the Inertial Sensor has spun about the z-axis
 *
 * This value is theoretically unbounded. Clockwise rotations are represented
 * with positive degree values, while counterclockwise rotations are represented
 * with negative ones.
 *
 * This function uses the following values of errno when an error state is
 * reached:
 * ENXIO - The given value is not within the range of V5 ports (1-21).
 * ENODEV - The port cannot be configured as an Inertial Sensor
 * EAGAIN - The sensor is still calibrating
 *
 * \param  port
 * 				 The V5 Inertial Sensor port number from 1-21
 * \return The degree value or PROS_ERR_F if the operation failed, setting
 * errno.
 * 
 * \b Example
 * \code
 * #define IMU_PORT 1
 * 
 * void opcontrol() {
 *   while (true) {
 *     printf("IMU get rotation: %f degrees\n", imu_get_rotation(IMU_PORT));
 *     delay(20);
 *   }
 * }
 * \endcode
 */
double imu_get_rotation(uint8_t port);

/**
 * Get the Inertial Sensor's heading relative to the initial direction of its
 * x-axis
 *
 * This value is bounded by [0,360). Clockwise rotations are represented with
 * positive degree values, while counterclockwise rotations are represented with
 * negative ones.
 *
 * This function uses the following values of errno when an error state is
 * reached:
 * ENXIO - The given value is not within the range of V5 ports (1-21).
 * ENODEV - The port cannot be configured as an Inertial Sensor
 * EAGAIN - The sensor is still calibrating
 *
 * \param  port
 * 				 The V5 Inertial Sensor port number from 1-21
 * \return The degree value or PROS_ERR_F if the operation failed, setting
 * errno.
 * 
 * \b Example
 * \code
 * #define IMU_PORT 1
 * 
 * void opcontrol() {
 *   while (true) {
 *     printf("IMU get heading: %f degrees\n", imu_get_heading(IMU_PORT));
 *     delay(20);
 *   }
 * }
 * \endcode
 */
double imu_get_heading(uint8_t port);


/**
 * Get a quaternion representing the Inertial Sensor's orientation
 *
 * This function uses the following values of errno when an error state is
 * reached:
 * ENXIO - The given value is not within the range of V5 ports (1-21).
 * ENODEV - The port cannot be configured as an Inertial Sensor
 * EAGAIN - The sensor is still calibrating
 *
 * \param  port
 * 				 The V5 Inertial Sensor port number from 1-21
 * \return The quaternion representing the sensor's orientation. If the
 * operation failed, all the quaternion's members are filled with PROS_ERR_F and
 * errno is set.
 * 
 * \b Example
 * \code
 * #define IMU_PORT 1
 * 
 * void opcontrol() {
 *   while (true) {
 *     quaternion_s_t qt = imu_get_quaternion(IMU_PORT);
 *     printf("IMU quaternion: {x: %f, y: %f, z: %f, w: %f}\n", qt.x, qt.y, qt.z, qt.w);
 *     delay(20);
 *   }
 * }
 * \endcode
 */
quaternion_s_t imu_get_quaternion(uint8_t port);

/**
 * Get the Euler angles representing the Inertial Sensor's orientation
 *
 * This function uses the following values of errno when an error state is
 * reached:
 * ENXIO - The given value is not within the range of V5 ports (1-21).
 * ENODEV - The port cannot be configured as an Inertial Sensor
 * EAGAIN - The sensor is still calibrating
 *
 * \param  port
 * 				 The V5 Inertial Sensor port number from 1-21
 * \return The Euler angles representing the sensor's orientation. If the
 * operation failed, all the structure's members are filled with PROS_ERR_F and
 * errno is set.
 * 
 * \b Example
 * \code
 * #define IMU_PORT 1
 * 
 * void opcontrol() {
 *   while (true) {
 *     euler_s_t eu = imu_get_euler(IMU_PORT);
 *     printf("IMU euler angles: {pitch: %f, roll: %f, yaw: %f}\n", eu.pitch, eu.roll, eu.yaw);
 *     delay(20);
 *   }
 * }
 * \endcode
 */
euler_s_t imu_get_euler(uint8_t port);

/**
 * Get the Inertial Sensor's raw gyroscope values
 *
 * This function uses the following values of errno when an error state is
 * reached:
 * ENXIO - The given value is not within the range of V5 ports (1-21).
 * ENODEV - The port cannot be configured as an Inertial Sensor
 * EAGAIN - The sensor is still calibrating
 *
 * \param  port
 * 				 The V5 Inertial Sensor port number from 1-21
 * \return The pitch angle, or PROS_ERR_F if the operation failed, setting
 * errno.
 * 
 * \b Example
 * \code
 * #define IMU_PORT 1
 * 
 * void opcontrol() {
 *   while (true) {
 *     printf("IMU pitch: %f\n", imu_get_pitch(IMU_PORT));
 *     delay(20);
 *   }
 * }
 * \endcode
 */
imu_gyro_s_t imu_get_gyro_rate(uint8_t port);

/**
 * Get the Inertial Sensor's raw acceleroneter values
 *
 * This function uses the following values of errno when an error state is
 * reached:
 * ENXIO - The given value is not within the range of V5 ports (1-21).
 * ENODEV - The port cannot be configured as an Inertial Sensor
 * EAGAIN - The sensor is still calibrating
 *
 * \param  port
 * 				 The V5 Inertial Sensor port number from 1-21
 * \return The roll angle, or PROS_ERR_F if the operation failed, setting errno.
 * 
 * \b Example
 * \code
 * #define IMU_PORT 1
 * 
 * void opcontrol() {
 *   while (true) {
 *     printf("IMU roll: %f\n", imu_get_roll(IMU_PORT));
 *     delay(20);
 *   }
 * }
 * \endcode
 */
imu_accel_s_t imu_get_accel(uint8_t port);

/**
 * Get the Inertial Sensor's status
 *
 * This function uses the following values of errno when an error state is
 * reached:
 * ENXIO - The given value is not within the range of V5 ports (1-21).
 * ENODEV - The port cannot be configured as an Inertial Sensor
 * EAGAIN - The sensor is still calibrating
 *
 * \param  port
 * 				 The V5 Inertial Sensor port number from 1-21
 * \return The yaw angle, or PROS_ERR_F if the operation failed, setting errno.
 * 
 * \b Example
 * \code
 * #define IMU_PORT 1
 * 
 * void opcontrol() {
 *   while (true) {
 *     printf("IMU yaw: %f\n", imu_get_yaw(IMU_PORT));
 *     delay(20);
 *   }
 * }
 * \endcode
 */
imu_status_e_t imu_get_status(uint8_t port);

//Value set functions:
/**
 * Sets the current reading of the Inertial Sensor's euler values to
 * target euler values. Will default to +/- 180 if target exceeds +/- 180.
 *
 * This function uses the following values of errno when an error state is
 * reached:
 * ENXIO - The given value is not within the range of V5 ports (1-21).
 * ENODEV - The port cannot be configured as an Inertial Sensor
 * EAGAIN - The sensor is still calibrating
 *
 * \param  port
 * 				 The V5 Inertial Sensor port number from 1-21
 * \return The raw gyroscope values. If the operation failed, all the
 * structure's members are filled with PROS_ERR_F and errno is set.
 * 
 * \b Example
 * \code
 * #define IMU_PORT 1
 * 
 * void opcontrol() {
 *   while (true) {
 *     imu_gyro_s_t gyro = imu_get_gyro_rate(IMU_PORT);
 *     printf("IMU gyro values: {x: %f, y: %f, z: %f}\n", gyro.x, gyro.y, gyro.z);
 *     delay(20);
 *   }
 * }
 * \endcode
 */
int32_t imu_set_euler(uint8_t port, euler_s_t target);


/**
 * Get the Inertial Sensor's pitch angle bounded by (-180,180)
 *
 * This function uses the following values of errno when an error state is
 * reached:
 * ENXIO - The given value is not within the range of V5 ports (1-21).
 * ENODEV - The port cannot be configured as an Inertial Sensor
 * EAGAIN - The sensor is still calibrating
 *
 * \param  port
 * 				 The V5 Inertial Sensor port number from 1-21
 * \return The raw accelerometer values. If the operation failed, all the
 * structure's members are filled with PROS_ERR_F and errno is set.
 * 
 * \b Example
 * \code
 * #define IMU_PORT 1
 * 
 * void opcontrol() {
 *   while (true) {
 *     imu_accel_s_t accel = imu_get_accel(IMU_PORT);
 *     printf("IMU accel values: {x: %f, y: %f, z: %f}\n", accel.x, accel.y, accel.z);
 *     delay(20);
 *   }
 * }
 * \endcode
 */
double imu_get_pitch(uint8_t port);

/**
 * Get the Inertial Sensor's roll angle bounded by (-180,180)
 *
 * This function uses the following values of errno when an error state is
 * reached:
 * ENXIO - The given value is not within the range of V5 ports (1-21).
 * ENODEV - The port cannot be configured as an Inertial Sensor
 * EAGAIN - The sensor is still calibrating
 *
 * \param  port
 * 				 The V5 Inertial Sensor port number from 1-21
 * \return The Inertial Sensor's status code, or PROS_ERR if the operation
 * failed, setting errno.
 * 
 * \b Example
 * \code
 * #define IMU_PORT 1
 * 
 * void initialize() {
 *   imu_reset(IMU_PORT);
 *   int time = millis();
 *   int iter = 0;
 *   while (imu_get_status(IMU_PORT) & E_IMU_STATUS_CALIBRATING) {
 *     printf("IMU calibrating... %d\n", iter);
 *     iter += 10;
 *     delay(10);
 *   }
 *   // should print about 2000 ms
 *   printf("IMU is done calibrating (took %d ms)\n", iter - time);
 * }
 * \endcode
 */
double imu_get_roll(uint8_t port);

/**
 * Get the Inertial Sensor's yaw angle bounded by (-180,180)
 *
 * This function uses the following values of errno when an error state is
 * reached:
 * ENXIO - The given value is not within the range of V5 ports (1-21).
 * ENODEV - The port cannot be configured as an Inertial Sensor
 * EAGAIN - The sensor is still calibrating
 *
 * \param  port
 * 				 The V5 Inertial Sensor port number from 1-21
 * \return The yaw angle, or PROS_ERR_F if the operation failed, setting errno.
 */
double imu_get_yaw(uint8_t port);




// NOTE: not used
// void imu_set_mode(uint8_t port, uint32_t mode);
// uint32_t imu_get_mode(uint8_t port);

/**
 * \name Value Reset Functions 
 * @{
*/

/**
 * Resets the current reading of the Inertial Sensor's heading to zero
 *
 * This function uses the following values of errno when an error state is
 * reached:
 * ENXIO - The given value is not within the range of V5 ports (1-21).
 * ENODEV - The port cannot be configured as an Inertial Sensor
 * EAGAIN - The sensor is still calibrating
 *
 * \param  port
 * 				 The V5 Inertial Sensor port number from 1-21
 * \return 1 if the operation was successful or PROS_ERR if the operation
 * failed, setting errno.
 * 
 * \b Example
 * \code
 * #define IMU_PORT 1
 * 
 * void opcontrol() {
 *   while (true) {
 *     if(controller_get_digital(CONTROLLER_MASTER, E_CONTROLLER_DIGITAL_X)){
 *       imu_tare_heading(IMU_PORT);
 *     }
 *   pros::delay(20);
 *   }
 * }
 * \endcode
 */
int32_t imu_tare_heading(uint8_t port);

/**
 * Resets the current reading of the Inertial Sensor's rotation to zero
 *
 * This function uses the following values of errno when an error state is
 * reached:
 * ENXIO - The given value is not within the range of V5 ports (1-21).
 * ENODEV - The port cannot be configured as an Inertial Sensor
 * EAGAIN - The sensor is still calibrating
 *
 * \param  port
 * 				 The V5 Inertial Sensor port number from 1-21
 * \return 1 if the operation was successful or PROS_ERR if the operation
 * failed, setting errno.
 * 
 * \b Example
 * \code
 * #define IMU_PORT 1
 * 
 * void opcontrol() {
 *   while (true) {
 *     if(controller_get_digital(CONTROLLER_MASTER, E_CONTROLLER_DIGITAL_X)){
 *       imu_tare_rotation(IMU_PORT);
 *     }
 *   pros::delay(20);
 *   }
 * }
 * \endcode
 */
int32_t imu_tare_rotation(uint8_t port);

/**
 * Resets the current reading of the Inertial Sensor's pitch to zero
 *
 * This function uses the following values of errno when an error state is
 * reached:
 * ENXIO - The given value is not within the range of V5 ports (1-21).
 * ENODEV - The port cannot be configured as an Inertial Sensor
 * EAGAIN - The sensor is still calibrating
 *
 * \param  port
 * 				 The V5 Inertial Sensor port number from 1-21
 * \return 1 if the operation was successful or PROS_ERR if the operation
 * failed, setting errno.
 * 
 * \b Example
 * \code
 * #define IMU_PORT 1void opcontrol() {
 *   while (true) {
 *     if(controller_get_digital(CONTROLLER_MASTER, E_CONTROLLER_DIGITAL_X)){
 *       imu_tare_pitch(IMU_PORT);
 *     }
 *   pros::delay(20);
 *   }
 * }
 * \endcode
 */
int32_t imu_tare_pitch(uint8_t port);

/**
 * Resets the current reading of the Inertial Sensor's roll to zero
 *
 * This function uses the following values of errno when an error state is
 * reached:
 * ENXIO - The given value is not within the range of V5 ports (1-21).
 * ENODEV - The port cannot be configured as an Inertial Sensor
 * EAGAIN - The sensor is still calibrating
 *
 * \param  port
 * 				 The V5 Inertial Sensor port number from 1-21
 * \return 1 if the operation was successful or PROS_ERR if the operation
 * failed, setting errno.
 * 
 * \b Example
 * \code
 * #define IMU_PORT 1
 * 
 * void opcontrol() {
 *   while (true) {
 *     if(controller_get_digital(CONTROLLER_MASTER, E_CONTROLLER_DIGITAL_X)){
 *       imu_tare_roll(IMU_PORT);
 *     }
 *   pros::delay(20);
 *   }
 * }
 * \endcode
 */
int32_t imu_tare_roll(uint8_t port);

/**
 * Resets the current reading of the Inertial Sensor's yaw to zero
 *
 * This function uses the following values of errno when an error state is
 * reached:
 * ENXIO - The given value is not within the range of V5 ports (1-21).
 * ENODEV - The port cannot be configured as an Inertial Sensor
 * EAGAIN - The sensor is still calibrating
 *
 * \param  port
 * 				 The V5 Inertial Sensor port number from 1-21
 * \return 1 if the operation was successful or PROS_ERR if the operation
 * failed, setting errno.
 * 
 * \b Example
 * \code
 * #define IMU_PORT 1
 * 
 * void opcontrol() {
 *   while (true) {
 *     if(controller_get_digital(CONTROLLER_MASTER, E_CONTROLLER_DIGITAL_X)){
 *       imu_tare_yaw(IMU_PORT);
 *     }
 *   pros::delay(20);
 *   }
 * }
 * \endcode
 */
int32_t imu_tare_yaw(uint8_t port);

/**
 * Reset all 3 euler values of the Inertial Sensor to 0.
 *
 * This function uses the following values of errno when an error state is
 * reached:
 * ENXIO - The given value is not within the range of V5 ports (1-21).
 * ENODEV - The port cannot be configured as an Inertial Sensor
 * EAGAIN - The sensor is still calibrating
 *
 * \param  port
 * 				 The V5 Inertial Sensor port number from 1-21
 * \return 1 if the operation was successful or PROS_ERR if the operation
 * failed, setting errno.
 * 
 * \b Example
 * \code
 * #define IMU_PORT 1
 * 
 * void opcontrol() {
 *   while (true) {
 *     if(controller_get_digital(CONTROLLER_MASTER, E_CONTROLLER_DIGITAL_X)){
 *       imu_tare_euler(IMU_PORT);
 *     }
 *   pros::delay(20);
 *   }
 * }
 * \endcode
 */
int32_t imu_tare_euler(uint8_t port);

/**
 * Resets all 5 values of the Inertial Sensor to 0.
 *
 * This function uses the following values of errno when an error state is
 * reached:
 * ENXIO - The given value is not within the range of V5 ports (1-21).
 * ENODEV - The port cannot be configured as an Inertial Sensor
 * EAGAIN - The sensor is still calibrating
 *
 * \param  port
 * 				 The V5 Inertial Sensor port number from 1-21
 * \return 1 if the operation was successful or PROS_ERR if the operation
 * failed, setting errno.
 * 
 * \b Example
 * \code
 * #define IMU_PORT 1
 * 
 * void opcontrol() {
 *   while (true) {
 *     if(controller_get_digital(CONTROLLER_MASTER, E_CONTROLLER_DIGITAL_X)){
 *       imu_tare(IMU_PORT);
 *     }
 *   pros::delay(20);
 *   }
 * }
 * \endcode
 */
int32_t imu_tare(uint8_t port);

/** @} */

/**
 * \name Value Set Functions
 * @{
*/

/**
 * Sets the current reading of the Inertial Sensor's euler values to
 * target euler values. Will default to +/- 180 if target exceeds +/- 180.
 *
 * This function uses the following values of errno when an error state is
 * reached:
 * ENXIO - The given value is not within the range of V5 ports (1-21).
 * ENODEV - The port cannot be configured as an Inertial Sensor
 * EAGAIN - The sensor is still calibrating
 *
 * \param  port
 * 				 The V5 Inertial Sensor port number from 1-21
 * \param  target
 * 				 Target euler values for the euler values to be set to
 * \return 1 if the operation was successful or PROS_ERR if the operation
 * failed, setting errno.
 * 
 * \b Example
 * \code
 * #define IMU_PORT 1
 * 
 * void opcontrol() {
 *   while (true) {
 *     if(controller_get_digital(CONTROLLER_MASTER, E_CONTROLLER_DIGITAL_X)){
 *       imu_set_euler(IMU_PORT, {45,45,45});
 *     }
 *     pros::delay(20);
 *   }
 * }
 * \endcode
 */
int32_t imu_set_euler(uint8_t port, euler_s_t target);

/**
 * Sets the current reading of the Inertial Sensor's rotation to target value
 *
 * This function uses the following values of errno when an error state is
 * reached:
 * ENXIO - The given value is not within the range of V5 ports (1-21).
 * ENODEV - The port cannot be configured as an Inertial Sensor
 * EAGAIN - The sensor is still calibrating
 *
 * \param  port
 * 				 The V5 Inertial Sensor port number from 1-21
 * \param  target
 * 				 Target value for the rotation value to be set to
 * \return 1 if the operation was successful or PROS_ERR if the operation
 * failed, setting errno.
 * 
 * \b Example
 * \code
 * #define IMU_PORT 1
 * 
 * void opcontrol() {
 *   while (true) {
 *     if(controller_get_digital(CONTROLLER_MASTER, E_CONTROLLER_DIGITAL_X)){
 *       imu_set_rotation(IMU_PORT, 45);
 *     }
 *     pros::delay(20);
 *   }
 * }
 * \endcode
 */
int32_t imu_set_rotation(uint8_t port, double target);

/**
 * Sets the current reading of the Inertial Sensor's heading to target value
 * Target will default to 360 if above 360 and default to 0 if below 0.
 * 
 * This function uses the following values of errno when an error state is
 * reached:
 * ENXIO - The given value is not within the range of V5 ports (1-21).
 * ENODEV - The port cannot be configured as an Inertial Sensor
 * EAGAIN - The sensor is still calibrating
 *
 * \param  port
 * 				 The V5 Inertial Sensor port number from 1-21
 * \param  target
 * 				 Target value for the heading value to be set to
 * \return 1 if the operation was successful or PROS_ERR if the operation
 * failed, setting errno.
 * 
 * \b Example
 * \code
 * #define IMU_PORT 1
 * 
 * void opcontrol() {
 *   while (true) {
 *     if(controller_get_digital(CONTROLLER_MASTER, E_CONTROLLER_DIGITAL_X)){
 *       imu_set_heading(IMU_PORT, 45);
 *     }
 *     pros::delay(20);
 *   }
 * }
 * \endcode
 */
int32_t imu_set_heading(uint8_t port, double target);

/**
 * Sets the current reading of the Inertial Sensor's pitch to target value
 * Will default to +/- 180 if target exceeds +/- 180.
 * 
 * This function uses the following values of errno when an error state is
 * reached:
 * ENXIO - The given value is not within the range of V5 ports (1-21).
 * ENODEV - The port cannot be configured as an Inertial Sensor
 * EAGAIN - The sensor is still calibrating
 *
 * \param  port
 * 				 The V5 Inertial Sensor port number from 1-21
 * \param  target
 * 				 Target value for the pitch value to be set to
 * \return 1 if the operation was successful or PROS_ERR if the operation
 * failed, setting errno.
 * 
 * \b Example
 * \code
 * #define IMU_PORT 1
 * 
 * void opcontrol() {
 *   while (true) {
 *     if(controller_get_digital(CONTROLLER_MASTER, E_CONTROLLER_DIGITAL_X)){
 *       imu_set_pitch(IMU_PORT, 45);
 *     }
 *     pros::delay(20);
 *   }
 * }
 * \endcode
 */
int32_t imu_set_pitch(uint8_t port, double target);

/**
 * Sets the current reading of the Inertial Sensor's roll to target value
 * Will default to +/- 180 if target exceeds +/- 180.
 * 
 * This function uses the following values of errno when an error state is
 * reached:
 * ENXIO - The given value is not within the range of V5 ports (1-21).
 * ENODEV - The port cannot be configured as an Inertial Sensor
 * EAGAIN - The sensor is still calibrating
 *
 * \param  port
 * 				 The V5 Inertial Sensor port number from 1-21
 * \param  target
 * 				 Target value for the roll value to be set to
 * \return 1 if the operation was successful or PROS_ERR if the operation
 * failed, setting errno.
 * 
 * \b Example
 * \code
 * #define IMU_PORT 1
 * 
 * void opcontrol() {
 *   while (true) {
 *     if(controller_get_digital(CONTROLLER_MASTER, E_CONTROLLER_DIGITAL_X)){
 *       imu_set_roll(IMU_PORT, 45);
 *     }
 *     pros::delay(20);
 *   }
 * }
 * \endcode
 */
int32_t imu_set_roll(uint8_t port, double target);

/**
 * Sets the current reading of the Inertial Sensor's yaw to target value
 * Will default to +/- 180 if target exceeds +/- 180.
 * 
 * This function uses the following values of errno when an error state is
 * reached:
 * ENXIO - The given value is not within the range of V5 ports (1-21).
 * ENODEV - The port cannot be configured as an Inertial Sensor
 * EAGAIN - The sensor is still calibrating
 *
 * \param  port
 * 				 The V5 Inertial Sensor port number from 1-21
 * \param  target
 * 				 Target value for the yaw value to be set to
 * \return 1 if the operation was successful or PROS_ERR if the operation
 * failed, setting errno.
 * 
 * \b Example
 * \code
 * #define IMU_PORT 1void opcontrol() {
 * 
 * while (true) {
 *   if(controller_get_digital(CONTROLLER_MASTER, E_CONTROLLER_DIGITAL_X)){
 *     imu_set_yaw(IMU_PORT, 45);
 *   }
 *   pros::delay(20);
 *   }
 * }
 * \endcode
 */
int32_t imu_set_yaw(uint8_t port, double target);

/** @} */

/** @} */

#ifdef __cplusplus
}
}
}
#endif

#endif<|MERGE_RESOLUTION|>--- conflicted
+++ resolved
@@ -99,8 +99,6 @@
 /**
  * \def IMU_MINIMUM_DATA_RATE
  */
-<<<<<<< HEAD
-=======
 #ifdef PROS_USE_SIMPLE_NAMES
 #ifdef __cplusplus
 #define IMU_STATUS_CALIBRATING pros::E_IMU_STATUS_CALIBRATING
@@ -110,7 +108,6 @@
 #define IMU_STATUS_ERROR E_IMU_STATUS_ERROR
 #endif
 #endif
->>>>>>> 09e47bcd
 
 #define IMU_MINIMUM_DATA_RATE 5
 
