/**
 * \file pros/imu.h
 * \ingroup c-imu
 *
 * Contains prototypes for functions related to the VEX Inertial sensor.
 *
 * Visit https://pros.cs.purdue.edu/v5/tutorials/topical/imu.html to learn
 * more.
 *
 * This file should not be modified by users, since it gets replaced whenever
 * a kernel upgrade occurs.
 *
 * \copyright (c) 2017-2022, Purdue University ACM SIGBots.
 *
 * This Source Code Form is subject to the terms of the Mozilla Public
 * License, v. 2.0. If a copy of the MPL was not distributed with this
 * file, You can obtain one at http://mozilla.org/MPL/2.0/.
 * 
 * \defgroup c-imu VEX Inertial Sensor C API
 */

#ifndef _PROS_IMU_H_
#define _PROS_IMU_H_

#include <stdbool.h>
#include <stdint.h>

#ifdef __cplusplus
extern "C" {
namespace pros {
#endif
<<<<<<< HEAD
	typedef struct __attribute__((__packed__)) quaternion_s {
=======

/**
 * \ingroup c-imu
 * */

/**
 * \addtogroup c-imu
 *  @{
 */

/**
 * \enum imu_status_e_t
 * @brief Indicates IMU status.
 */
typedef enum imu_status_e {
	/// The IMU is calibrating
	E_IMU_STATUS_CALIBRATING = 0x01,
	/// Used to indicate that an error state was reached in the imu_get_status function,\
	not that the IMU is necessarily in an error state
	E_IMU_STATUS_ERROR = 0xFF,
} imu_status_e_t;

/**
 * \struct quaternion_s_t
 */
typedef struct __attribute__((__packed__)) quaternion_s {
>>>>>>> 84fecedf
	double x;
	double y;
	double z;
	double w;
} quaternion_s_t;

/**
 * \struct imu_raw_s
 * 
 */
struct imu_raw_s {
	double x;
	double y;
	double z;
};

/**
 * \struct imu_gyro_s_t
 * 
 */
typedef struct imu_raw_s imu_gyro_s_t;

/**
 * \struct imu_accel_s_t
 * 
 */
typedef struct imu_raw_s imu_accel_s_t;

/**
 * \struct euler_s_t
 * 
 */
typedef struct __attribute__((__packed__)) euler_s {
	double pitch;
	double roll;
	double yaw;
} euler_s_t;

<<<<<<< HEAD
typedef enum imu_status_e {
	E_IMU_STATUS_CALIBRATING = 0x01,
	E_IMU_STATUS_ERROR = 0xFF,  // NOTE: used for returning an error from the get_status function, not that the IMU is
	                            // necessarily in an error state
} imu_status_e_t;

#ifdef __cplusplus
namespace c {
#endif

=======
/**
 * \def IMU_MINIMUM_DATA_RATE
 */
>>>>>>> 84fecedf
#define IMU_MINIMUM_DATA_RATE 5

/**
 * Calibrate IMU
 *
 * Calibration takes approximately 2 seconds, but this function only blocks
 * until the IMU status flag is set properly to E_IMU_STATUS_CALIBRATING,
 * with a minimum blocking time of 5ms.
 *
 * This function uses the following values of errno when an error state is
 * reached:
 * ENXIO - The given value is not within the range of V5 ports (1-21).
 * ENODEV - The port cannot be configured as an Inertial Sensor
 * EAGAIN - The sensor is already calibrating, or time out setting the status flag.
 *
 * \param port
 *        The V5 Inertial Sensor port number from 1-21
 * \return 1 if the operation was successful or PROS_ERR if the operation
 * failed setting errno.
 * 
 * \b Example
 * \code
 * #define IMU_PORT 1
 * 
 * void initialize() {
 *   imu_reset(IMU_PORT);
 *   int time = millis();
 *   int iter = 0;
 *   while (imu_get_status(IMU_PORT) & E_IMU_STATUS_CALIBRATING) {
 *     printf("IMU calibrating... %d\n", iter);
 *     iter += 10;
 *     delay(10);
 *   }
 *   // should print about 2000 ms
 *   printf("IMU is done calibrating (took %d ms)\n", iter - time);
 * }
 * \endcode
 */
int32_t imu_reset(uint8_t port);

/**
 * Set the Inertial Sensor's refresh interval in milliseconds.
 *
 * The rate may be specified in increments of 5ms, and will be rounded down to
 * the nearest increment. The minimum allowable refresh rate is 5ms. The default
 * rate is 10ms.
 *
 * As values are copied into the shared memory buffer only at 10ms intervals,
 * setting this value to less than 10ms does not mean that you can poll the
 * sensor's values any faster. However, it will guarantee that the data is as
 * recent as possible.
 *
 * This function uses the following values of errno when an error state is
 * reached:
 * ENXIO - The given value is not within the range of V5 ports (1-21).
 * ENODEV - The port cannot be configured as an Inertial Sensor
 * EAGAIN - The sensor is still calibrating
 *
 * \param port
 *		  The V5 Inertial Sensor port number from 1-21
 * \param rate The data refresh interval in milliseconds
 * \return 1 if the operation was successful or PROS_ERR if the operation
 * failed, setting errno.
 * 
 * \b Example
 * \code
 * 
 * \endcode
 */
int32_t imu_set_data_rate(uint8_t port, uint32_t rate);

/**
 * Get the total number of degrees the Inertial Sensor has spun about the z-axis
 *
 * This value is theoretically unbounded. Clockwise rotations are represented
 * with positive degree values, while counterclockwise rotations are represented
 * with negative ones.
 *
 * This function uses the following values of errno when an error state is
 * reached:
 * ENXIO - The given value is not within the range of V5 ports (1-21).
 * ENODEV - The port cannot be configured as an Inertial Sensor
 * EAGAIN - The sensor is still calibrating
 *
 * \param  port
 * 				 The V5 Inertial Sensor port number from 1-21
 * \return The degree value or PROS_ERR_F if the operation failed, setting
 * errno.
 * 
 * \b Example
 * \code
 * #define IMU_PORT 1
 * 
 * void opcontrol() {
 *   while (true) {
 *     printf("IMU get rotation: %f degrees\n", imu_get_rotation(IMU_PORT));
 *     delay(20);
 *   }
 * }
 * \endcode
 */
double imu_get_rotation(uint8_t port);

/**
 * Get the Inertial Sensor's heading relative to the initial direction of its
 * x-axis
 *
 * This value is bounded by [0,360). Clockwise rotations are represented with
 * positive degree values, while counterclockwise rotations are represented with
 * negative ones.
 *
 * This function uses the following values of errno when an error state is
 * reached:
 * ENXIO - The given value is not within the range of V5 ports (1-21).
 * ENODEV - The port cannot be configured as an Inertial Sensor
 * EAGAIN - The sensor is still calibrating
 *
 * \param  port
 * 				 The V5 Inertial Sensor port number from 1-21
 * \return The degree value or PROS_ERR_F if the operation failed, setting
 * errno.
 * 
 * \b Example
 * \code
 * #define IMU_PORT 1
 * 
 * void opcontrol() {
 *   while (true) {
 *     printf("IMU get heading: %f degrees\n", imu_get_heading(IMU_PORT));
 *     delay(20);
 *   }
 * }
 * \endcode
 */
double imu_get_heading(uint8_t port);


/**
 * Get a quaternion representing the Inertial Sensor's orientation
 *
 * This function uses the following values of errno when an error state is
 * reached:
 * ENXIO - The given value is not within the range of V5 ports (1-21).
 * ENODEV - The port cannot be configured as an Inertial Sensor
 * EAGAIN - The sensor is still calibrating
 *
 * \param  port
 * 				 The V5 Inertial Sensor port number from 1-21
 * \return The quaternion representing the sensor's orientation. If the
 * operation failed, all the quaternion's members are filled with PROS_ERR_F and
 * errno is set.
 * 
 * \b Example
 * \code
 * #define IMU_PORT 1
 * 
 * void opcontrol() {
 *   while (true) {
 *     quaternion_s_t qt = imu_get_quaternion(IMU_PORT);
 *     printf("IMU quaternion: {x: %f, y: %f, z: %f, w: %f}\n", qt.x, qt.y, qt.z, qt.w);
 *     delay(20);
 *   }
 * }
 * \endcode
 */
quaternion_s_t imu_get_quaternion(uint8_t port);

/**
 * Get the Euler angles representing the Inertial Sensor's orientation
 *
 * This function uses the following values of errno when an error state is
 * reached:
 * ENXIO - The given value is not within the range of V5 ports (1-21).
 * ENODEV - The port cannot be configured as an Inertial Sensor
 * EAGAIN - The sensor is still calibrating
 *
 * \param  port
 * 				 The V5 Inertial Sensor port number from 1-21
 * \return The Euler angles representing the sensor's orientation. If the
 * operation failed, all the structure's members are filled with PROS_ERR_F and
 * errno is set.
 * 
 * \b Example
 * \code
 * #define IMU_PORT 1
 * 
 * void opcontrol() {
 *   while (true) {
 *     euler_s_t eu = imu_get_euler(IMU_PORT);
 *     printf("IMU euler angles: {pitch: %f, roll: %f, yaw: %f}\n", eu.pitch, eu.roll, eu.yaw);
 *     delay(20);
 *   }
 * }
 * \endcode
 */
euler_s_t imu_get_euler(uint8_t port);

/**
 * Get the Inertial Sensor's raw gyroscope values
 *
 * This function uses the following values of errno when an error state is
 * reached:
 * ENXIO - The given value is not within the range of V5 ports (1-21).
 * ENODEV - The port cannot be configured as an Inertial Sensor
 * EAGAIN - The sensor is still calibrating
 *
 * \param  port
 * 				 The V5 Inertial Sensor port number from 1-21
<<<<<<< HEAD
 * \return The raw gyroscope values. If the operation failed, all the
 * structure's members are filled with PROS_ERR_F and errno is set.
=======
 * \return The pitch angle, or PROS_ERR_F if the operation failed, setting
 * errno.
 * 
 * \b Example
 * \code
 * #define IMU_PORT 1
 * 
 * void opcontrol() {
 *   while (true) {
 *     printf("IMU pitch: %f\n", imu_get_pitch(IMU_PORT));
 *     delay(20);
 *   }
 * }
 * \endcode
>>>>>>> 84fecedf
 */
imu_gyro_s_t imu_get_gyro_rate(uint8_t port);

/**
 * Get the Inertial Sensor's raw acceleroneter values
 *
 * This function uses the following values of errno when an error state is
 * reached:
 * ENXIO - The given value is not within the range of V5 ports (1-21).
 * ENODEV - The port cannot be configured as an Inertial Sensor
 * EAGAIN - The sensor is still calibrating
 *
 * \param  port
 * 				 The V5 Inertial Sensor port number from 1-21
<<<<<<< HEAD
 * \return The raw accelerometer values. If the operation failed, all the
 * structure's members are filled with PROS_ERR_F and errno is set.
=======
 * \return The roll angle, or PROS_ERR_F if the operation failed, setting errno.
 * 
 * \b Example
 * \code
 * #define IMU_PORT 1
 * 
 * void opcontrol() {
 *   while (true) {
 *     printf("IMU roll: %f\n", imu_get_roll(IMU_PORT));
 *     delay(20);
 *   }
 * }
 * \endcode
>>>>>>> 84fecedf
 */
imu_accel_s_t imu_get_accel(uint8_t port);

/**
 * Get the Inertial Sensor's status
 *
 * This function uses the following values of errno when an error state is
 * reached:
 * ENXIO - The given value is not within the range of V5 ports (1-21).
 * ENODEV - The port cannot be configured as an Inertial Sensor
 * EAGAIN - The sensor is still calibrating
 *
 * \param  port
 * 				 The V5 Inertial Sensor port number from 1-21
<<<<<<< HEAD
 * \return The Inertial Sensor's status code, or PROS_ERR if the operation
 * failed, setting errno.
=======
 * \return The yaw angle, or PROS_ERR_F if the operation failed, setting errno.
 * 
 * \b Example
 * \code
 * #define IMU_PORT 1
 * 
 * void opcontrol() {
 *   while (true) {
 *     printf("IMU yaw: %f\n", imu_get_yaw(IMU_PORT));
 *     delay(20);
 *   }
 * }
 * \endcode
>>>>>>> 84fecedf
 */
imu_status_e_t imu_get_status(uint8_t port);

//Value set functions:
/**
 * Sets the current reading of the Inertial Sensor's euler values to
 * target euler values. Will default to +/- 180 if target exceeds +/- 180.
 *
 * This function uses the following values of errno when an error state is
 * reached:
 * ENXIO - The given value is not within the range of V5 ports (1-21).
 * ENODEV - The port cannot be configured as an Inertial Sensor
 * EAGAIN - The sensor is still calibrating
 *
 * \param  port
 * 				 The V5 Inertial Sensor port number from 1-21
<<<<<<< HEAD
 * \param  target
 * 				 Target euler values for the euler values to be set to
 * \return 1 if the operation was successful or PROS_ERR if the operation
 * failed, setting errno.
=======
 * \return The raw gyroscope values. If the operation failed, all the
 * structure's members are filled with PROS_ERR_F and errno is set.
 * 
 * \b Example
 * \code
 * #define IMU_PORT 1
 * 
 * void opcontrol() {
 *   while (true) {
 *     imu_gyro_s_t gyro = imu_get_gyro_rate(IMU_PORT);
 *     printf("IMU gyro values: {x: %f, y: %f, z: %f}\n", gyro.x, gyro.y, gyro.z);
 *     delay(20);
 *   }
 * }
 * \endcode
>>>>>>> 84fecedf
 */
int32_t imu_set_euler(uint8_t port, euler_s_t target);


/**
 * Get the Inertial Sensor's pitch angle bounded by (-180,180)
 *
 * This function uses the following values of errno when an error state is
 * reached:
 * ENXIO - The given value is not within the range of V5 ports (1-21).
 * ENODEV - The port cannot be configured as an Inertial Sensor
 * EAGAIN - The sensor is still calibrating
 *
 * \param  port
 * 				 The V5 Inertial Sensor port number from 1-21
<<<<<<< HEAD
 * \return The pitch angle, or PROS_ERR_F if the operation failed, setting
 * errno.
=======
 * \return The raw accelerometer values. If the operation failed, all the
 * structure's members are filled with PROS_ERR_F and errno is set.
 * 
 * \b Example
 * \code
 * #define IMU_PORT 1
 * 
 * void opcontrol() {
 *   while (true) {
 *     imu_accel_s_t accel = imu_get_accel(IMU_PORT);
 *     printf("IMU accel values: {x: %f, y: %f, z: %f}\n", accel.x, accel.y, accel.z);
 *     delay(20);
 *   }
 * }
 * \endcode
>>>>>>> 84fecedf
 */
double imu_get_pitch(uint8_t port);

/**
 * Get the Inertial Sensor's roll angle bounded by (-180,180)
 *
 * This function uses the following values of errno when an error state is
 * reached:
 * ENXIO - The given value is not within the range of V5 ports (1-21).
 * ENODEV - The port cannot be configured as an Inertial Sensor
 * EAGAIN - The sensor is still calibrating
 *
 * \param  port
 * 				 The V5 Inertial Sensor port number from 1-21
<<<<<<< HEAD
 * \return The roll angle, or PROS_ERR_F if the operation failed, setting errno.
=======
 * \return The Inertial Sensor's status code, or PROS_ERR if the operation
 * failed, setting errno.
 * 
 * \b Example
 * \code
 * #define IMU_PORT 1
 * 
 * void initialize() {
 *   imu_reset(IMU_PORT);
 *   int time = millis();
 *   int iter = 0;
 *   while (imu_get_status(IMU_PORT) & E_IMU_STATUS_CALIBRATING) {
 *     printf("IMU calibrating... %d\n", iter);
 *     iter += 10;
 *     delay(10);
 *   }
 *   // should print about 2000 ms
 *   printf("IMU is done calibrating (took %d ms)\n", iter - time);
 * }
 * \endcode
>>>>>>> 84fecedf
 */
double imu_get_roll(uint8_t port);

/**
 * Get the Inertial Sensor's yaw angle bounded by (-180,180)
 *
 * This function uses the following values of errno when an error state is
 * reached:
 * ENXIO - The given value is not within the range of V5 ports (1-21).
 * ENODEV - The port cannot be configured as an Inertial Sensor
 * EAGAIN - The sensor is still calibrating
 *
 * \param  port
 * 				 The V5 Inertial Sensor port number from 1-21
 * \return The yaw angle, or PROS_ERR_F if the operation failed, setting errno.
 */
double imu_get_yaw(uint8_t port);




// NOTE: not used
// void imu_set_mode(uint8_t port, uint32_t mode);
// uint32_t imu_get_mode(uint8_t port);

/// \name Value Reset Functions
///@{

/**
 * Resets the current reading of the Inertial Sensor's heading to zero
 *
 * This function uses the following values of errno when an error state is
 * reached:
 * ENXIO - The given value is not within the range of V5 ports (1-21).
 * ENODEV - The port cannot be configured as an Inertial Sensor
 * EAGAIN - The sensor is still calibrating
 *
 * \param  port
 * 				 The V5 Inertial Sensor port number from 1-21
 * \return 1 if the operation was successful or PROS_ERR if the operation
 * failed, setting errno.
 * 
 * \b Example
 * \code
 * #define IMU_PORT 1
 * 
 * void opcontrol() {
 *   while (true) {
 *     if(controller_get_digital(CONTROLLER_MASTER, E_CONTROLLER_DIGITAL_X)){
 *       imu_tare_heading(IMU_PORT);
 *     }
 *   pros::delay(20);
 *   }
 * }
 * \endcode
 */
int32_t imu_tare_heading(uint8_t port);

/**
 * Resets the current reading of the Inertial Sensor's rotation to zero
 *
 * This function uses the following values of errno when an error state is
 * reached:
 * ENXIO - The given value is not within the range of V5 ports (1-21).
 * ENODEV - The port cannot be configured as an Inertial Sensor
 * EAGAIN - The sensor is still calibrating
 *
 * \param  port
 * 				 The V5 Inertial Sensor port number from 1-21
 * \return 1 if the operation was successful or PROS_ERR if the operation
 * failed, setting errno.
 * 
 * \b Example
 * \code
 * #define IMU_PORT 1
 * 
 * void opcontrol() {
 *   while (true) {
 *     if(controller_get_digital(CONTROLLER_MASTER, E_CONTROLLER_DIGITAL_X)){
 *       imu_tare_rotation(IMU_PORT);
 *     }
 *   pros::delay(20);
 *   }
 * }
 * \endcode
 */
int32_t imu_tare_rotation(uint8_t port);

/**
 * Resets the current reading of the Inertial Sensor's pitch to zero
 *
 * This function uses the following values of errno when an error state is
 * reached:
 * ENXIO - The given value is not within the range of V5 ports (1-21).
 * ENODEV - The port cannot be configured as an Inertial Sensor
 * EAGAIN - The sensor is still calibrating
 *
 * \param  port
 * 				 The V5 Inertial Sensor port number from 1-21
 * \return 1 if the operation was successful or PROS_ERR if the operation
 * failed, setting errno.
 * 
 * \b Example
 * \code
 * #define IMU_PORT 1void opcontrol() {
 *   while (true) {
 *     if(controller_get_digital(CONTROLLER_MASTER, E_CONTROLLER_DIGITAL_X)){
 *       imu_tare_pitch(IMU_PORT);
 *     }
 *   pros::delay(20);
 *   }
 * }
 * \endcode
 */
int32_t imu_tare_pitch(uint8_t port);

/**
 * Resets the current reading of the Inertial Sensor's roll to zero
 *
 * This function uses the following values of errno when an error state is
 * reached:
 * ENXIO - The given value is not within the range of V5 ports (1-21).
 * ENODEV - The port cannot be configured as an Inertial Sensor
 * EAGAIN - The sensor is still calibrating
 *
 * \param  port
 * 				 The V5 Inertial Sensor port number from 1-21
 * \return 1 if the operation was successful or PROS_ERR if the operation
 * failed, setting errno.
 * 
 * \b Example
 * \code
 * #define IMU_PORT 1
 * 
 * void opcontrol() {
 *   while (true) {
 *     if(controller_get_digital(CONTROLLER_MASTER, E_CONTROLLER_DIGITAL_X)){
 *       imu_tare_roll(IMU_PORT);
 *     }
 *   pros::delay(20);
 *   }
 * }
 * \endcode
 */
int32_t imu_tare_roll(uint8_t port);

/**
 * Resets the current reading of the Inertial Sensor's yaw to zero
 *
 * This function uses the following values of errno when an error state is
 * reached:
 * ENXIO - The given value is not within the range of V5 ports (1-21).
 * ENODEV - The port cannot be configured as an Inertial Sensor
 * EAGAIN - The sensor is still calibrating
 *
 * \param  port
 * 				 The V5 Inertial Sensor port number from 1-21
 * \return 1 if the operation was successful or PROS_ERR if the operation
 * failed, setting errno.
 * 
 * \b Example
 * \code
 * #define IMU_PORT 1
 * 
 * void opcontrol() {
 *   while (true) {
 *     if(controller_get_digital(CONTROLLER_MASTER, E_CONTROLLER_DIGITAL_X)){
 *       imu_tare_yaw(IMU_PORT);
 *     }
 *   pros::delay(20);
 *   }
 * }
 * \endcode
 */
int32_t imu_tare_yaw(uint8_t port);

/**
 * Reset all 3 euler values of the Inertial Sensor to 0.
 *
 * This function uses the following values of errno when an error state is
 * reached:
 * ENXIO - The given value is not within the range of V5 ports (1-21).
 * ENODEV - The port cannot be configured as an Inertial Sensor
 * EAGAIN - The sensor is still calibrating
 *
 * \param  port
 * 				 The V5 Inertial Sensor port number from 1-21
 * \return 1 if the operation was successful or PROS_ERR if the operation
 * failed, setting errno.
 * 
 * \b Example
 * \code
 * #define IMU_PORT 1
 * 
 * void opcontrol() {
 *   while (true) {
 *     if(controller_get_digital(CONTROLLER_MASTER, E_CONTROLLER_DIGITAL_X)){
 *       imu_tare_euler(IMU_PORT);
 *     }
 *   pros::delay(20);
 *   }
 * }
 * \endcode
 */
int32_t imu_tare_euler(uint8_t port);

/**
 * Resets all 5 values of the Inertial Sensor to 0.
 *
 * This function uses the following values of errno when an error state is
 * reached:
 * ENXIO - The given value is not within the range of V5 ports (1-21).
 * ENODEV - The port cannot be configured as an Inertial Sensor
 * EAGAIN - The sensor is still calibrating
 *
 * \param  port
 * 				 The V5 Inertial Sensor port number from 1-21
 * \return 1 if the operation was successful or PROS_ERR if the operation
 * failed, setting errno.
 * 
 * \b Example
 * \code
 * #define IMU_PORT 1
 * 
 * void opcontrol() {
 *   while (true) {
 *     if(controller_get_digital(CONTROLLER_MASTER, E_CONTROLLER_DIGITAL_X)){
 *       imu_tare(IMU_PORT);
 *     }
 *   pros::delay(20);
 *   }
 * }
 * \endcode
 */
int32_t imu_tare(uint8_t port);

<<<<<<< HEAD
=======
///@}

/// \name Value Set Functions
///@{

/**
 * Sets the current reading of the Inertial Sensor's euler values to
 * target euler values. Will default to +/- 180 if target exceeds +/- 180.
 *
 * This function uses the following values of errno when an error state is
 * reached:
 * ENXIO - The given value is not within the range of V5 ports (1-21).
 * ENODEV - The port cannot be configured as an Inertial Sensor
 * EAGAIN - The sensor is still calibrating
 *
 * \param  port
 * 				 The V5 Inertial Sensor port number from 1-21
 * \param  target
 * 				 Target euler values for the euler values to be set to
 * \return 1 if the operation was successful or PROS_ERR if the operation
 * failed, setting errno.
 * 
 * \b Example
 * \code
 * #define IMU_PORT 1
 * 
 * void opcontrol() {
 *   while (true) {
 *     if(controller_get_digital(CONTROLLER_MASTER, E_CONTROLLER_DIGITAL_X)){
 *       imu_set_euler(IMU_PORT, {45,45,45});
 *     }
 *     pros::delay(20);
 *   }
 * }
 * \endcode
 */
int32_t imu_set_euler(uint8_t port, euler_s_t target);

>>>>>>> 84fecedf
/**
 * Sets the current reading of the Inertial Sensor's rotation to target value
 *
 * This function uses the following values of errno when an error state is
 * reached:
 * ENXIO - The given value is not within the range of V5 ports (1-21).
 * ENODEV - The port cannot be configured as an Inertial Sensor
 * EAGAIN - The sensor is still calibrating
 *
 * \param  port
 * 				 The V5 Inertial Sensor port number from 1-21
 * \param  target
 * 				 Target value for the rotation value to be set to
 * \return 1 if the operation was successful or PROS_ERR if the operation
 * failed, setting errno.
 * 
 * \b Example
 * \code
 * #define IMU_PORT 1
 * 
 * void opcontrol() {
 *   while (true) {
 *     if(controller_get_digital(CONTROLLER_MASTER, E_CONTROLLER_DIGITAL_X)){
 *       imu_set_rotation(IMU_PORT, 45);
 *     }
 *     pros::delay(20);
 *   }
 * }
 * \endcode
 */
int32_t imu_set_rotation(uint8_t port, double target);

/**
 * Sets the current reading of the Inertial Sensor's heading to target value
 * Target will default to 360 if above 360 and default to 0 if below 0.
 * 
 * This function uses the following values of errno when an error state is
 * reached:
 * ENXIO - The given value is not within the range of V5 ports (1-21).
 * ENODEV - The port cannot be configured as an Inertial Sensor
 * EAGAIN - The sensor is still calibrating
 *
 * \param  port
 * 				 The V5 Inertial Sensor port number from 1-21
 * \param  target
 * 				 Target value for the heading value to be set to
 * \return 1 if the operation was successful or PROS_ERR if the operation
 * failed, setting errno.
 * 
 * \b Example
 * \code
 * #define IMU_PORT 1
 * 
 * void opcontrol() {
 *   while (true) {
 *     if(controller_get_digital(CONTROLLER_MASTER, E_CONTROLLER_DIGITAL_X)){
 *       imu_set_heading(IMU_PORT, 45);
 *     }
 *     pros::delay(20);
 *   }
 * }
 * \endcode
 */
int32_t imu_set_heading(uint8_t port, double target);

/**
 * Sets the current reading of the Inertial Sensor's pitch to target value
 * Will default to +/- 180 if target exceeds +/- 180.
 * 
 * This function uses the following values of errno when an error state is
 * reached:
 * ENXIO - The given value is not within the range of V5 ports (1-21).
 * ENODEV - The port cannot be configured as an Inertial Sensor
 * EAGAIN - The sensor is still calibrating
 *
 * \param  port
 * 				 The V5 Inertial Sensor port number from 1-21
 * \param  target
 * 				 Target value for the pitch value to be set to
 * \return 1 if the operation was successful or PROS_ERR if the operation
 * failed, setting errno.
 * 
 * \b Example
 * \code
 * #define IMU_PORT 1
 * 
 * void opcontrol() {
 *   while (true) {
 *     if(controller_get_digital(CONTROLLER_MASTER, E_CONTROLLER_DIGITAL_X)){
 *       imu_set_pitch(IMU_PORT, 45);
 *     }
 *     pros::delay(20);
 *   }
 * }
 * \endcode
 */
int32_t imu_set_pitch(uint8_t port, double target);

/**
 * Sets the current reading of the Inertial Sensor's roll to target value
 * Will default to +/- 180 if target exceeds +/- 180.
 * 
 * This function uses the following values of errno when an error state is
 * reached:
 * ENXIO - The given value is not within the range of V5 ports (1-21).
 * ENODEV - The port cannot be configured as an Inertial Sensor
 * EAGAIN - The sensor is still calibrating
 *
 * \param  port
 * 				 The V5 Inertial Sensor port number from 1-21
 * \param  target
 * 				 Target value for the roll value to be set to
 * \return 1 if the operation was successful or PROS_ERR if the operation
 * failed, setting errno.
 * 
 * \b Example
 * \code
 * #define IMU_PORT 1
 * 
 * void opcontrol() {
 *   while (true) {
 *     if(controller_get_digital(CONTROLLER_MASTER, E_CONTROLLER_DIGITAL_X)){
 *       imu_set_roll(IMU_PORT, 45);
 *     }
 *     pros::delay(20);
 *   }
 * }
 * \endcode
 */
int32_t imu_set_roll(uint8_t port, double target);

/**
 * Sets the current reading of the Inertial Sensor's yaw to target value
 * Will default to +/- 180 if target exceeds +/- 180.
 * 
 * This function uses the following values of errno when an error state is
 * reached:
 * ENXIO - The given value is not within the range of V5 ports (1-21).
 * ENODEV - The port cannot be configured as an Inertial Sensor
 * EAGAIN - The sensor is still calibrating
 *
 * \param  port
 * 				 The V5 Inertial Sensor port number from 1-21
 * \param  target
 * 				 Target value for the yaw value to be set to
 * \return 1 if the operation was successful or PROS_ERR if the operation
 * failed, setting errno.
 * 
 * \b Example
 * \code
 * #define IMU_PORT 1void opcontrol() {
 * 
 * while (true) {
 *   if(controller_get_digital(CONTROLLER_MASTER, E_CONTROLLER_DIGITAL_X)){
 *     imu_set_yaw(IMU_PORT, 45);
 *   }
 *   pros::delay(20);
 *   }
 * }
 * \endcode
 */
int32_t imu_set_yaw(uint8_t port, double target);

///@}

///@}

#ifdef __cplusplus
}
}
}
#endif

#endif<|MERGE_RESOLUTION|>--- conflicted
+++ resolved
@@ -29,9 +29,7 @@
 extern "C" {
 namespace pros {
 #endif
-<<<<<<< HEAD
 	typedef struct __attribute__((__packed__)) quaternion_s {
-=======
 
 /**
  * \ingroup c-imu
@@ -58,7 +56,6 @@
  * \struct quaternion_s_t
  */
 typedef struct __attribute__((__packed__)) quaternion_s {
->>>>>>> 84fecedf
 	double x;
 	double y;
 	double z;
@@ -97,7 +94,6 @@
 	double yaw;
 } euler_s_t;
 
-<<<<<<< HEAD
 typedef enum imu_status_e {
 	E_IMU_STATUS_CALIBRATING = 0x01,
 	E_IMU_STATUS_ERROR = 0xFF,  // NOTE: used for returning an error from the get_status function, not that the IMU is
@@ -108,11 +104,9 @@
 namespace c {
 #endif
 
-=======
 /**
  * \def IMU_MINIMUM_DATA_RATE
  */
->>>>>>> 84fecedf
 #define IMU_MINIMUM_DATA_RATE 5
 
 /**
@@ -321,10 +315,8 @@
  *
  * \param  port
  * 				 The V5 Inertial Sensor port number from 1-21
-<<<<<<< HEAD
  * \return The raw gyroscope values. If the operation failed, all the
  * structure's members are filled with PROS_ERR_F and errno is set.
-=======
  * \return The pitch angle, or PROS_ERR_F if the operation failed, setting
  * errno.
  * 
@@ -339,7 +331,6 @@
  *   }
  * }
  * \endcode
->>>>>>> 84fecedf
  */
 imu_gyro_s_t imu_get_gyro_rate(uint8_t port);
 
@@ -354,10 +345,6 @@
  *
  * \param  port
  * 				 The V5 Inertial Sensor port number from 1-21
-<<<<<<< HEAD
- * \return The raw accelerometer values. If the operation failed, all the
- * structure's members are filled with PROS_ERR_F and errno is set.
-=======
  * \return The roll angle, or PROS_ERR_F if the operation failed, setting errno.
  * 
  * \b Example
@@ -371,7 +358,6 @@
  *   }
  * }
  * \endcode
->>>>>>> 84fecedf
  */
 imu_accel_s_t imu_get_accel(uint8_t port);
 
@@ -386,10 +372,6 @@
  *
  * \param  port
  * 				 The V5 Inertial Sensor port number from 1-21
-<<<<<<< HEAD
- * \return The Inertial Sensor's status code, or PROS_ERR if the operation
- * failed, setting errno.
-=======
  * \return The yaw angle, or PROS_ERR_F if the operation failed, setting errno.
  * 
  * \b Example
@@ -403,7 +385,6 @@
  *   }
  * }
  * \endcode
->>>>>>> 84fecedf
  */
 imu_status_e_t imu_get_status(uint8_t port);
 
@@ -420,12 +401,6 @@
  *
  * \param  port
  * 				 The V5 Inertial Sensor port number from 1-21
-<<<<<<< HEAD
- * \param  target
- * 				 Target euler values for the euler values to be set to
- * \return 1 if the operation was successful or PROS_ERR if the operation
- * failed, setting errno.
-=======
  * \return The raw gyroscope values. If the operation failed, all the
  * structure's members are filled with PROS_ERR_F and errno is set.
  * 
@@ -441,7 +416,6 @@
  *   }
  * }
  * \endcode
->>>>>>> 84fecedf
  */
 int32_t imu_set_euler(uint8_t port, euler_s_t target);
 
@@ -457,10 +431,6 @@
  *
  * \param  port
  * 				 The V5 Inertial Sensor port number from 1-21
-<<<<<<< HEAD
- * \return The pitch angle, or PROS_ERR_F if the operation failed, setting
- * errno.
-=======
  * \return The raw accelerometer values. If the operation failed, all the
  * structure's members are filled with PROS_ERR_F and errno is set.
  * 
@@ -476,7 +446,6 @@
  *   }
  * }
  * \endcode
->>>>>>> 84fecedf
  */
 double imu_get_pitch(uint8_t port);
 
@@ -491,9 +460,6 @@
  *
  * \param  port
  * 				 The V5 Inertial Sensor port number from 1-21
-<<<<<<< HEAD
- * \return The roll angle, or PROS_ERR_F if the operation failed, setting errno.
-=======
  * \return The Inertial Sensor's status code, or PROS_ERR if the operation
  * failed, setting errno.
  * 
@@ -514,7 +480,6 @@
  *   printf("IMU is done calibrating (took %d ms)\n", iter - time);
  * }
  * \endcode
->>>>>>> 84fecedf
  */
 double imu_get_roll(uint8_t port);
 
@@ -751,8 +716,6 @@
  */
 int32_t imu_tare(uint8_t port);
 
-<<<<<<< HEAD
-=======
 ///@}
 
 /// \name Value Set Functions
@@ -791,7 +754,6 @@
  */
 int32_t imu_set_euler(uint8_t port, euler_s_t target);
 
->>>>>>> 84fecedf
 /**
  * Sets the current reading of the Inertial Sensor's rotation to target value
  *
