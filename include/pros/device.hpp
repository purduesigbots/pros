--- conflicted
+++ resolved
@@ -137,7 +137,7 @@
 	 */
 	pros::DeviceType get_plugged_type() const;
 
-<<<<<<< HEAD
+
 	/**
 	 * Gets the type of device on a given port.
 	 * 
@@ -178,10 +178,7 @@
 	 * }
  	 * \endcode
 	 */
-=======
-	static pros::DeviceType get_plugged_type(std::uint8_t port);
-
->>>>>>> e5c0c6a3
+
 	static std::vector<Device> get_all_devices(pros::DeviceType device_type = pros::DeviceType::undefined);
 
 	protected:
