/**
 * \file pros/device.hpp
 *
 * Base class for all smart devices.
 *
 *
 *
 * This file should not be modified by users, since it gets replaced whenever
 * a kernel upgrade occurs.
 *
 * \copyright (c) 2017-2021, Purdue University ACM SIGBots.
 *
 * This Source Code Form is subject to the terms of the Mozilla Public
 * License, v. 2.0. If a copy of the MPL was not distributed with this
 * file, You can obtain one at http://mozilla.org/MPL/2.0/.
 */

#ifndef _PROS_DEVICE_HPP_
#define _PROS_DEVICE_HPP_

#include "pros/misc.hpp"
#include "pros/rtos.hpp"

namespace pros {
inline namespace v5 {

/*
 * Enum of possible v5 devices.
 *
 * Contains all current V5 Devices.
 */
enum class DeviceType {
	none = 0,
	motor = 2,
	rotation = 4,
	imu = 6,
	distance = 7,
	radio = 8,
	vision = 11,
	adi = 12,
	optical = 16,
	gps = 20,
	serial = 129,
	generic __attribute__((deprecated("use E_DEVICE_SERIAL instead"))) = serial,
	undefined = 255
};

class Device {
	public:
	/**
	 * Gets the port number of the Smart Device.
	 *
	 * \return The smart device's port number.
	 */
	std::uint8_t get_port(void);

	/**
	 * Gets the type of device.
	 * 
	 * This function uses the following values of errno when an error state is
	 * reached:
	 * EACCES - Mutex of port cannot be taken (access denied).
	 * 
	 * \return The device type as an enum.
	 */
<<<<<<< HEAD
	virtual DeviceType get_type() const = 0;

	/**
	 * Checks if the device is installed.
	 * 
	 * \return true if the corresponding device is installed, false otherwise.
	*/
	virtual bool is_installed();
=======
	pros::DeviceType get_plugged_type() const;
>>>>>>> 4c94ccb9

	protected:
	/**
	 * Creates a Device object.
	 *
	 * \param port The V5 port number from 1-21
	 * 
	 * \param deviceType The type of the constructed device
	 */
<<<<<<< HEAD
	Device(const std::uint8_t port, const enum DeviceType deviceType) : _port(port), _deviceType(deviceType) {}
=======
	explicit Device(const std::uint8_t port);
>>>>>>> 4c94ccb9

	protected:
	const std::uint8_t _port;
	const enum DeviceType _deviceType;

	
};
}  // namespace v5
}  // namespace pros

#endif<|MERGE_RESOLUTION|>--- conflicted
+++ resolved
@@ -2,8 +2,6 @@
  * \file pros/device.hpp
  *
  * Base class for all smart devices.
- *
- *
  *
  * This file should not be modified by users, since it gets replaced whenever
  * a kernel upgrade occurs.
@@ -41,12 +39,18 @@
 	optical = 16,
 	gps = 20,
 	serial = 129,
-	generic __attribute__((deprecated("use E_DEVICE_SERIAL instead"))) = serial,
 	undefined = 255
 };
 
 class Device {
 	public:
+  /**
+	 * Creates a Device object.
+	 *
+	 * \param port The V5 port number from 1-21
+	 */
+  explicit Device(const std::uint8_t port);
+  
 	/**
 	 * Gets the port number of the Smart Device.
 	 *
@@ -63,8 +67,6 @@
 	 * 
 	 * \return The device type as an enum.
 	 */
-<<<<<<< HEAD
-	virtual DeviceType get_type() const = 0;
 
 	/**
 	 * Checks if the device is installed.
@@ -72,9 +74,18 @@
 	 * \return true if the corresponding device is installed, false otherwise.
 	*/
 	virtual bool is_installed();
-=======
+
+  /**
+	 * Gets the type of device.
+	 * 
+	 * This function uses the following values of errno when an error state is
+	 * reached:
+	 * EACCES - Mutex of port cannot be taken (access denied).
+	 * 
+	 * \return The device type as an enum.
+	 */
 	pros::DeviceType get_plugged_type() const;
->>>>>>> 4c94ccb9
+
 
 	protected:
 	/**
@@ -84,11 +95,7 @@
 	 * 
 	 * \param deviceType The type of the constructed device
 	 */
-<<<<<<< HEAD
 	Device(const std::uint8_t port, const enum DeviceType deviceType) : _port(port), _deviceType(deviceType) {}
-=======
-	explicit Device(const std::uint8_t port);
->>>>>>> 4c94ccb9
 
 	protected:
 	const std::uint8_t _port;
