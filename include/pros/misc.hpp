--- conflicted
+++ resolved
@@ -31,14 +31,12 @@
 #include <string>
 
 namespace pros {
-<<<<<<< HEAD
 inline namespace v5 {
-=======
+
 /**
  * \ingroup cpp-misc
  * 
  */
->>>>>>> b2f6a272
 class Controller {
 	/**
 	 * \addtogroup cpp-misc
