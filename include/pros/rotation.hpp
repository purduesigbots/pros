--- conflicted
+++ resolved
@@ -196,16 +196,15 @@
 	 * \return Reversed value or PROS_ERR if the operation failed, setting
 	 * errno.
 	 */
-<<<<<<< HEAD
+  
 	virtual std::int32_t get_reversed() const ;
 	///@}
     
     private:
     mutable bool _reverse_flag;
-	mutable pros::Mutex _rotation_mutex;
+	  mutable pros::Mutex _rotation_mutex;
     virtual void push_rotation_configuration(void) const;
-=======
-	virtual std::int32_t get_reversed() const;
+	  virtual std::int32_t get_reversed() const;
 	///@}
 
 	/**
@@ -216,7 +215,7 @@
 	 * angle: (rotation angle), reversed: (reversed boolean)]
 	 */
 	friend std::ostream& operator<<(std::ostream& os, const pros::Rotation& rotation);
->>>>>>> 007f9fe9
+
 };
 }
 }  // namespace pros
