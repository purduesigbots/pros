/**
 * \file pros/rotation.hpp
 * \ingroup cpp-rotation
 *
 * Contains prototypes for functions related to the VEX Rotation Sensor.
 *
 * Visit https://pros.cs.purdue.edu/v5/tutorials/topical/rotation.html to learn
 * more.
 *
 * This file should not be modified by users, since it gets replaced whenever
 * a kernel upgrade occurs.
 *
 * \copyright (c) 2017-2022, Purdue University ACM SIGBots.
 *
 * This Source Code Form is subject to the terms of the Mozilla Public
 * License, v. 2.0. If a copy of the MPL was not distributed with this
 * file, You can obtain one at http://mozilla.org/MPL/2.0/.
 * 
 * \defgroup cpp-rotation VEX Rotation Sensor C++ API
 */
#ifndef _PROS_ROTATION_HPP_
#define _PROS_ROTATION_HPP_

#include <cstdint>

#include "pros/rotation.h"

namespace pros {
<<<<<<< HEAD
inline namespace v5 {
=======
/**
 * \addtogroup cpp-rotation
 */
>>>>>>> b2f6a272
class Rotation {
	/**
	 * \ingroup cpp-rotation
	 *  @{
	 */
	const std::uint8_t _port;

	public:
	Rotation(const std::uint8_t port) : _port(port){};

	Rotation(const std::uint8_t port, const bool reverse_flag);

	/**
	 * Reset the Rotation Sensor
	 *
	 * Reset the current absolute position to be the same as the
	 * Rotation Sensor angle.
	 *
	 * This function uses the following values of errno when an error state is
	 * reached:
	 * ENXIO - The given value is not within the range of V5 ports (1-21).
	 * ENODEV - The port cannot be configured as an Rotation Sensor
	 *
	 * \return 1 if the operation was successful or PROS_ERR if the operation
	 * failed, setting errno.
	 */
	virtual std::int32_t reset();

	/**
	 * Set the Rotation Sensor's refresh interval in milliseconds.
	 *
	 * The rate may be specified in increments of 5ms, and will be rounded down to
	 * the nearest increment. The minimum allowable refresh rate is 5ms. The default
	 * rate is 10ms.
	 *
	 * As values are copied into the shared memory buffer only at 10ms intervals,
	 * setting this value to less than 10ms does not mean that you can poll the
	 * sensor's values any faster. However, it will guarantee that the data is as
	 * recent as possible.
	 *
	 * This function uses the following values of errno when an error state is
	 * reached:
	 * ENXIO - The given value is not within the range of V5 ports (1-21).
	 * ENODEV - The port cannot be configured as an Rotation Sensor
	 *
	 * \param rate The data refresh interval in milliseconds
	 * \return 1 if the operation was successful or PROS_ERR if the operation
	 * failed, setting errno.
	 */
	virtual std::int32_t set_data_rate(std::uint32_t rate) const;

	/**
	 * Set the Rotation Sensor position reading to a desired rotation value
	 *
	 * This function uses the following values of errno when an error state is
	 * reached:
	 * ENXIO - The given value is not within the range of V5 ports (1-21).
	 * ENODEV - The port cannot be configured as an Rotation Sensor
	 *
	 * \param position
	 * 		  The position in terms of ticks
	 * \return 1 if the operation was successful or PROS_ERR if the operation
	 * failed, setting errno.
	 */
	virtual std::int32_t set_position(std::uint32_t position);

	/**
	 * Reset the Rotation Sensor to a desired rotation value
	 *
	 * This function uses the following values of errno when an error state is
	 * reached:
	 * ENXIO - The given value is not within the range of V5 ports (1-21).
	 * ENODEV - The port cannot be configured as an Rotation Sensor
	 *
	 * \param position
	 * 		  The position in terms of ticks
	 * \return 1 if the operation was successful or PROS_ERR if the operation
	 * failed, setting errno.
	 */
	virtual std::int32_t reset_position(void);

	/**
	 * Get the Rotation Sensor's current position in centidegrees
	 *
	 * This function uses the following values of errno when an error state is
	 * reached:
	 * ENXIO - The given value is not within the range of V5 ports (1-21).
	 * ENODEV - The port cannot be configured as an Rotation Sensor
	 *
	 * \return The position value or PROS_ERR if the operation failed, setting
	 * errno.
	 */
	virtual std::int32_t get_position();

	/**
	 * Get the Rotation Sensor's current velocity in centidegrees per second
	 *
	 * This function uses the following values of errno when an error state is
	 * reached:
	 * ENXIO - The given value is not within the range of V5 ports (1-21).
	 * ENODEV - The port cannot be configured as an Rotation Sensor
	 *
	 * \param  port
	 * 				 The V5 Rotation Sensor port number from 1-21
	 * \return The
	 value or PROS_ERR_F if the operation failed, setting
	 * errno.
	 */
	virtual std::int32_t get_velocity();

	/**
	 * Get the Rotation Sensor's current position in centidegrees
	 *
	 * This function uses the following values of errno when an error state is
	 * reached:
	 * ENXIO - The given value is not within the range of V5 ports (1-21).
	 * ENODEV - The port cannot be configured as an Rotation Sensor
	 *
	 * \return The angle value or PROS_ERR if the operation failed, setting
	 * errno.
	 */
	virtual std::int32_t get_angle();

	/**
	 * Set the Rotation Sensor's direction reversed flag
	 *
	 * This function uses the following values of errno when an error state is
	 * reached:
	 * ENXIO - The given value is not within the range of V5 ports (1-21).
	 * ENODEV - The port cannot be configured as an Rotation Sensor
	 *
	 * \param  value
	 * 				 Determines if the direction of the rotational sensor is
	 * 				 reversed or not.
	 *
	 * \return 1 if the operation was successful or PROS_ERR if the operation
	 * failed, setting errno.
	 */
	virtual std::int32_t set_reversed(bool value);

	/**
	 * Reverse the Rotation Sensor's direction.
	 *
	 * This function uses the following values of errno when an error state is
	 * reached:
	 * ENXIO - The given value is not within the range of V5 ports (1-21).
	 * ENODEV - The port cannot be configured as an Rotation Sensor
	 *
	 * \return 1 if the operation was successful or PROS_ERR if the operation
	 * failed, setting errno.
	 */
	virtual std::int32_t reverse();

	/**
	 * Get the Rotation Sensor's reversed flag
	 *
	 * This function uses the following values of errno when an error state is
	 * reached:
	 * ENXIO - The given value is not within the range of V5 ports (1-21).
	 * ENODEV - The port cannot be configured as an Rotation Sensor
	 *
	 * \return Reversed value or PROS_ERR if the operation failed, setting
	 * errno.
	 */
	virtual std::int32_t get_reversed();
	///@}
};
}
}  // namespace pros

#endif<|MERGE_RESOLUTION|>--- conflicted
+++ resolved
@@ -26,13 +26,10 @@
 #include "pros/rotation.h"
 
 namespace pros {
-<<<<<<< HEAD
 inline namespace v5 {
-=======
 /**
  * \addtogroup cpp-rotation
  */
->>>>>>> b2f6a272
 class Rotation {
 	/**
 	 * \ingroup cpp-rotation
