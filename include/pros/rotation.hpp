--- conflicted
+++ resolved
@@ -50,22 +50,13 @@
 	 * void opcontrol() {
 	 * 	 pros::Rotation rotation_sensor(1); //Creates a Rotation Sensor on port 1
 	 *   pros::Rotation reversed_rotation_sensor(-2); //Creates a reversed Rotation Sensor on port 2
-<<<<<<< HEAD
 	 * }
 	 * \endcode
 	 */
 	Rotation(const std::int8_t port);
 
 	Rotation(const Device& device) : Rotation(device.get_port()){};
-=======
- 	 * }
- 	 * \endcode
-	*/
-	Rotation(const std::int8_t port);
-
-	Rotation(const Device& device)
-		: Rotation(device.get_port()) {};
->>>>>>> e5c0c6a3
+
 
 	/**
 	 * Reset the Rotation Sensor
