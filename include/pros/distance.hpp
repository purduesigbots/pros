--- conflicted
+++ resolved
@@ -120,17 +120,7 @@
      * object size: (object size), object velocity: (object velocity)]
      */
 	friend std::ostream& operator<<(std::ostream& os, pros::Distance& distance);
-<<<<<<< HEAD
-
-	/**
-     * Returns the type of device
-     *
-	 */
-	DeviceType get_type() const;
-
-=======
-	
->>>>>>> 4c94ccb9
+  
 	private:
 	///@}
 };
