--- conflicted
+++ resolved
@@ -155,7 +155,6 @@
 	 */
 	template <class F>
 	Task(F&& function, std::uint32_t prio = TASK_PRIORITY_DEFAULT, std::uint16_t stack_depth = TASK_STACK_DEPTH_DEFAULT,
-<<<<<<< HEAD
 		 const char* name = "")
 		: Task(
 			  [](void* parameters) {
@@ -163,9 +162,6 @@
 				  (*ptr)();
 			  },
 			  new std::function<void()>(std::forward<F>(function)), prio, stack_depth, name) {
-=======
-	     const char* name = "") : Task(Task::create(std::forward<F>(function), prio, stack_depth, name)) {
->>>>>>> 56565f48
 		static_assert(std::is_invocable_r_v<void, F>);
 	}
 
