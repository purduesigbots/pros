--- conflicted
+++ resolved
@@ -901,16 +901,8 @@
 		return take(std::max(static_cast<uint32_t>(0), (abs_time - Clock::now()).count()));
 	}
 	///@}
-<<<<<<< HEAD
 }; // class mutex
 } // namespace rtos
-
-/**
- * \name PROS Time-related functions
- * @{
- */
-=======
-};
 
 template <typename Var>
 class MutexVar;
@@ -1004,7 +996,11 @@
 		return {mutex, var};
 	}
 };
->>>>>>> 44c6afb6
+
+/**
+ * \name PROS Time-related functions
+ * @{
+ */
 
 /**
  * Gets the number of milliseconds since PROS initialized.
@@ -1067,5 +1063,6 @@
 
 using pros::c::delay;
 }  // namespace pros
+//
 
 #endif  // _PROS_RTOS_HPP_