--- conflicted
+++ resolved
@@ -28,19 +28,15 @@
     using old_name [[deprecated("use " #new_name " instead")]] = new_name
 
 namespace pros {
-<<<<<<< HEAD
 namespace adi {
 class Port {
-=======
-
+  
 /** type definition for the pair of smart port and adi port for the basic adi devices */
 using ext_adi_port_pair_t = std::pair<std::uint8_t, std::uint8_t>;
 
 /** type definition for the triplet of smart port and two adi ports for the two wire adi devices*/
 using ext_adi_port_tuple_t = std::tuple<std::uint8_t, std::uint8_t, std::uint8_t>;
-
-class ADIPort {
->>>>>>> 07b0121b
+  
 	public:
 	/**
 	 * Configures an ADI port to act as a given sensor type.
@@ -55,12 +51,8 @@
 	 * \param type
 	 *        The configuration type for the port
 	 */
-<<<<<<< HEAD
-	Port(std::uint8_t port, adi_port_config_e_t type = E_ADI_TYPE_UNDEFINED);
-
-	virtual ~Port(void) = default;
-=======
-	explicit ADIPort(std::uint8_t adi_port, adi_port_config_e_t type = E_ADI_TYPE_UNDEFINED);
+
+	explicit Port(std::uint8_t adi_port, adi_port_config_e_t type = E_ADI_TYPE_UNDEFINED);
 
 	/**
 	 * Configures an ADI port on an adi expander to act as a given sensor type.
@@ -76,8 +68,7 @@
 	 * \param type
 	 * 		  The configuration type for the port
 	 */
-	ADIPort(ext_adi_port_pair_t port_pair, adi_port_config_e_t type = E_ADI_TYPE_UNDEFINED);
->>>>>>> 07b0121b
+	Port(ext_adi_port_pair_t port_pair, adi_port_config_e_t type = E_ADI_TYPE_UNDEFINED);
 
 	/**
 	 * Gets the configuration for the given ADI port.
@@ -119,13 +110,8 @@
 	std::int32_t set_value(std::int32_t value) const;
 
 	protected:
-<<<<<<< HEAD
-	Port(void);
-	std::uint8_t _port;
-=======
 	std::uint8_t _smart_port;
 	std::uint8_t _adi_port;
->>>>>>> 07b0121b
 };
 
 class AnalogIn : private Port {
@@ -144,28 +130,7 @@
 	 * \return 1 if the operation was successful or PROS_ERR if the operation
 	 * failed, setting errno.
 	 */
-<<<<<<< HEAD
-	AnalogIn(std::uint8_t port);
-=======
-	explicit ADIAnalogIn(std::uint8_t adi_port);
-
-	/**
-	 * Configures an ADI port on an adi expander to act as an Analog Input.
-	 *
-	 * This function uses the following values of errno when an error state is
-	 * reached:
-	 * ENXIO - Either the ADI port value or the smart port value is not within its
- 	 *	   valid range (ADI port: 1-8, 'a'-'h', or 'A'-'H'; smart port: 1-21).
-	 *
-	 * \param port_pair
-	 *        The pair of the smart port number (from 1-22) and the
-	 * 		  ADI port number (from 1-8, 'a'-'h', 'A'-'H') to configure
-	 *
-	 * \return 1 if the operation was successful or PROS_ERR if the operation
-	 * failed, setting errno.
-	 */
-	ADIAnalogIn(ext_adi_port_pair_t port_pair);
->>>>>>> 07b0121b
+	explicit AnalogIn(ext_adi_port_pair_t port_pair);
 
 	/**
 	 * Calibrates the analog sensor on the specified port and returns the new
@@ -266,10 +231,7 @@
 	 * \param adi_port
 	 *        The ADI port number (from 1-8, 'a'-'h', 'A'-'H') to configure
 	 */
-<<<<<<< HEAD
-	AnalogOut(std::uint8_t port);
-=======
-	explicit ADIAnalogOut(std::uint8_t adi_port);
+	explicit AnalogOut(std::uint8_t adi_port);
 
 	/**
 	 * Configures an ADI port on an adi_expander to act as an Analog Output.
@@ -284,8 +246,7 @@
 	 * 		  ADI port number (from 1-8, 'a'-'h', 'A'-'H') to configure
 	 *
 	 */
-	ADIAnalogOut(ext_adi_port_pair_t port_pair);
->>>>>>> 07b0121b
+	AnalogOut(ext_adi_port_pair_t port_pair);
 
 	/**
 	 * Sets the value for the given ADI port.
@@ -337,11 +298,7 @@
 	 * \param init_state
 	 *        The initial state for the port
 	 */
-<<<<<<< HEAD
-	DigitalOut(std::uint8_t port, bool init_state = LOW);
-=======
-	ADIDigitalOut(ext_adi_port_pair_t port_pair, bool init_state = LOW);
->>>>>>> 07b0121b
+	DigitalOut(ext_adi_port_pair_t port_pair, bool init_state = LOW);
 
 	/**
 	 * Sets the value for the given ADI port.
@@ -374,10 +331,7 @@
 	 * \param adi_port
 	 *        The ADI port number (from 1-8, 'a'-'h', 'A'-'H') to configure
 	 */
-<<<<<<< HEAD
-	DigitalIn(std::uint8_t port);
-=======
-	explicit ADIDigitalIn(std::uint8_t adi_port);
+	explicit DigitalIn(std::uint8_t adi_port);
 
 	/**
 	 * Configures an ADI port on an adi_expander to act as a Digital Input.
@@ -391,8 +345,7 @@
 	 *        The pair of the smart port number (from 1-22) and the
 	 *  	  ADI port number (from 1-8, 'a'-'h', 'A'-'H') to configure
 	 */
-	ADIDigitalIn(ext_adi_port_pair_t port_pair);
->>>>>>> 07b0121b
+	DigitalIn(ext_adi_port_pair_t port_pair);
 
 	/**
 	 * Gets a rising-edge case for a digital button press.
@@ -442,10 +395,7 @@
 	 * \param adi_port
 	 *        The ADI port number (from 1-8, 'a'-'h', 'A'-'H') to configure
 	 */
-<<<<<<< HEAD
-	Motor(std::uint8_t port);
-=======
-	explicit ADIMotor(std::uint8_t adi_port);
+	explicit Motor(std::uint8_t adi_port);
 
 	/**
 	 * Configures an ADI port on an adi_expander to act as a Motor.
@@ -459,8 +409,7 @@
 	 *        The pair of the smart port number (from 1-22) and the
 	 *  	  ADI port number (from 1-8, 'a'-'h', 'A'-'H') to configure
 	 */
-	ADIMotor(ext_adi_port_pair_t port_pair);
->>>>>>> 07b0121b
+	Motor(ext_adi_port_pair_t port_pair);
 
 	/**
 	 * Stops the motor on the given port.
@@ -519,10 +468,7 @@
 	 * \param reverse
 	 *        If "true", the sensor will count in the opposite direction
 	 */
-<<<<<<< HEAD
-	Encoder(std::uint8_t port_top, std::uint8_t port_bottom, bool reversed = false);
-=======
-	ADIEncoder(std::uint8_t adi_port_top, std::uint8_t adi_port_bottom, bool reversed = false);
+	Encoder(std::uint8_t adi_port_top, std::uint8_t adi_port_bottom, bool reversed = false);
 
 	/**
 	 * Configures a set of ADI ports on an adi_expander to act as an Encoder.
@@ -539,8 +485,7 @@
 	 * \param reverse
 	 *        If "true", the sensor will count in theopposite direction
 	 */
-	ADIEncoder(ext_adi_port_tuple_t port_tuple, bool reversed = false);
->>>>>>> 07b0121b
+	Encoder(ext_adi_port_tuple_t port_tuple, bool reversed = false);
 
 	/**
 	 * Sets the encoder value to zero.
@@ -589,10 +534,7 @@
 	 *        The port connected to the yellow INPUT cable. This should be in the
 	 *        next highest port following port_ping.
 	 */
-<<<<<<< HEAD
-	Ultrasonic(std::uint8_t port_ping, std::uint8_t port_echo);
-=======
-	ADIUltrasonic(std::uint8_t adi_port_ping, std::uint8_t adi_port_echo);
+	Ultrasonic(std::uint8_t adi_port_ping, std::uint8_t adi_port_echo);
 
 	/**
 	 * Configures a set of ADI ports on an adi_expander to act as an Ultrasonic sensor.
@@ -608,8 +550,7 @@
 	 * 		  connected to the yellow INPUT cable (the next) highest port 
 	 * 		  following port_ping).
 	 */
-	ADIUltrasonic(ext_adi_port_tuple_t port_tuple);
->>>>>>> 07b0121b
+	Ultrasonic(ext_adi_port_tuple_t port_tuple);
 
 	/**
 	 * Gets the current ultrasonic sensor value in centimeters.
@@ -625,11 +566,7 @@
 	 * \return The distance to the nearest object in m^-4 (10000 indicates 1
 	 * meter), measured from the sensor's mounting points.
 	 */
-<<<<<<< HEAD
 	using Port::get_value;
-=======
-	std::int32_t get_value() const;
->>>>>>> 07b0121b
 };
 
 class Gyro : private Port {
@@ -656,10 +593,7 @@
 	 *        A scalar value that will be multiplied by the gyro heading value
 	 *        supplied by the ADI
 	 */
-<<<<<<< HEAD
-	Gyro(std::uint8_t port, double multiplier = 1);
-=======
-	explicit ADIGyro(std::uint8_t adi_port, double multiplier = 1);
+	explicit Gyro(std::uint8_t adi_port, double multiplier = 1);
 
 	/**
 	 * Initializes a gyroscope on the given port of an adi expander. If the given
@@ -684,9 +618,8 @@
 	 *        A scalar value that will be multiplied by the gyro heading value
 	 *        supplied by the ADI
 	 */
-	ADIGyro(ext_adi_port_pair_t port_pair, double multiplier = 1);
->>>>>>> 07b0121b
-
+	Gyro(ext_adi_port_pair_t port_pair, double multiplier = 1);
+  
 	/**
 	 * Gets the current gyro angle in tenths of a degree. Unless a multiplier is
 	 * applied to the gyro, the return value will be a whole number representing
