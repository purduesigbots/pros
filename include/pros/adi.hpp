--- conflicted
+++ resolved
@@ -1426,47 +1426,6 @@
 	friend std::ostream& operator<<(std::ostream& os, pros::adi::Potentiometer& potentiometer);
 };
 
-<<<<<<< HEAD
-class Pneumatics : public DigitalOut {
-	public:
-	/**
-	 * Creates a Pneumatics object for the given port.
-	 *
-	 * This function uses the following values of errno when an error state is
-	 * reached:
-	 * ENXIO - The given value is not within the range of ADI Ports
-	 *
-	 * \param adi_port
-	 *        The ADI port number (from 1-8, 'a'-'h', 'A'-'H') to configure
-	 * \param start_extended
-	 * 		  If true, the pneumatic will start the match extended
-	 * \param active_low
-	 *        If set to true, a value of false corresponds to the pneumatic's
-	 * 		  wire being set to high.
-	 *
-	 * \b Example
-	 * \code
-	 * #define ADI_PNEUMATICS_PORT 'a'
-	 *
-	 * void opcontrol() {
-	 *   pros::adi::Pneumatics pneumatics (ADI_PNEUMATICS_PORT);
-	 *   while (true) {
-	 *     // Set the pneumatic solenoid to true
-	 *     pneumatics.set_value(true);
-	 *     pros::delay(10);
-	 *   }
-	 * }
-	 * \endcode
-	 */
-	Pneumatics(std::uint8_t adi_port, bool start_extended, bool active_low = false);
-
-	/**
-	 * Creates a Pneumatics object for the given port.
-	 *
-	 * This function uses the following values of errno when an error state is
-	 * reached:
-	 * ENXIO - The given value is not within the range of ADI Ports
-=======
 ///@}
 
 class Led : protected Port {
@@ -1509,30 +1468,10 @@
 	 * reached:
 	 * ENXIO - Either the ADI port value or the smart port value is not within its
 	 *	   valid range (ADI port: 1-8, 'a'-'h', or 'A'-'H'; smart port: 1-21).
->>>>>>> 8c07b99f
 	 *
 	 * \param port_pair
 	 *        The pair of the smart port number (from 1-22) and the
 	 *  	  ADI port number (from 1-8, 'a'-'h', 'A'-'H') to configure
-<<<<<<< HEAD
-	 * \param start_extended
-	 * 		  If true, the pneumatic will start the match extended
-	 * \param active_low
-	 *        If set to true, a value of false corresponds to the pneumatic's
-	 * 		  wire being set to high.
-	 *
-	 * \b Example
-	 * \code
-	 * #define ADI_PNEUMATICS_PORT 'a'
-	 * #define SMART_PORT 1
-	 *
-	 * void opcontrol() {
-	 *   pros::adi::Pneumatics pneumatics ({{ SMART_PORT , ADI_PNEUMATICS_PORT }});
-	 *   while (true) {
-	 *     // Set the pneumatic solenoid to true
-	 *     pneumatics.set_value(true);
-	 *     pros::delay(10);
-=======
 	 * \param length
 	 * 	  The number of LEDs in the chain
 	 * 
@@ -1548,31 +1487,10 @@
 	 *     // Set entire LED strip to red
 	 *     led.set_all(0xFF0000);
 	 * 	   pros::delay(20);
->>>>>>> 8c07b99f
-	 *   }
-	 * }
-	 * \endcode
-	 */
-<<<<<<< HEAD
-	Pneumatics(ext_adi_port_pair_t port_pair, bool start_extended, bool active_low = false);
-
-	/* 
-	* Extends the piston, if not already extended.
-	* 
-	* \return 1 if the operation was successful or PROS_ERR if the operation
-	* failed, setting errno.
-	*
-	* \b Example
-	* \code
-	* #define ADI_PNEUMATICS_PORT 'a'
-	*
-	* void opcontrol() {
-	*   pros::adi::Pneumatics pneumatics (ADI_PNEUMATICS_PORT);
-	*   while (true) {
-	*     // Extend the piston
-	*     pneumatics.extend();
-	*     pros::delay(10);
-=======
+	 *   }
+	 * }
+	 * \endcode
+	 */
 	Led(ext_adi_port_pair_t port_pair, std::uint32_t length);
 
 	/**
@@ -1670,12 +1588,223 @@
 	*      // Update the led strip with the new values
 	* 	   led.update();
 	* 	   pros::delay(20);
->>>>>>> 8c07b99f
 	*   }
 	* }
 	* \endcode
 	*/
-<<<<<<< HEAD
+	std::int32_t update() const;
+
+	/**
+	* @brief Set the entire led strip to one color
+	*
+	* This function uses the following values of errno when an error state is
+	* reached:
+	* EINVAL - A parameter is out of bounds/incorrect
+	* EADDRINUSE - The port is not configured for ADI output
+	*
+	* @param color color to set all the led strip value to
+	* @return PROS_SUCCESS if successful, PROS_ERR if not
+	*
+	* \b Example:
+	* \code
+	* #define LED_PORT 'a'
+	* #define LED_LENGTH 3
+	*
+	* void opcontrol() {
+	*   pros::Led led (LED_PORT, LED_LENGTH);
+	*   while (true) {
+	* 	   // Set the entire led strip to blue
+	* 	   led.set_all(0x0000FF);
+	* 	   pros::delay(20);
+	* 	 }
+	* }
+	* \endcode
+	*/
+	std::int32_t set_all(uint32_t color);
+
+	/**
+	* @brief Set one pixel on the led strip
+	*
+	* This function uses the following values of errno when an error state is
+	* reached:
+	* EINVAL - A parameter is out of bounds/incorrect
+	* EADDRINUSE - The port is not configured for ADI output
+	*
+	* @param color color to clear all the led strip to
+	* @param pixel_position position of the pixel to clear
+	* @return PROS_SUCCESS if successful, PROS_ERR if not
+	*
+	* \b Example:
+	* \code
+	* #define LED_PORT 'a'
+	* #define LED_LENGTH 3
+	*
+	* void opcontrol() {
+	*   pros::Led led (LED_PORT, LED_LENGTH);
+	*   while (true) {
+	* 	   // Set the first pixel to blue
+	* 	   led.set_pixel(0x0000FF, 0);
+	* 	   pros::delay(20);
+	* 	 }
+	* }
+	* \endcode
+	*/
+	std::int32_t set_pixel(uint32_t color, uint32_t pixel_position);
+
+	/**
+	* @brief Clear one pixel on the led strip
+	*
+	* This function uses the following values of errno when an error state is
+	* reached:
+	* EINVAL - A parameter is out of bounds/incorrect
+	* EADDRINUSE - The port is not configured for ADI output
+	*
+	* @param pixel_position position of the pixel to clear
+	* @return PROS_SUCCESS if successful, PROS_ERR if not
+	*
+	* \b Example:
+	* \code
+	* #define LED_PORT 'a'
+	* #define LED_LENGTH 3
+	*
+	* void opcontrol() {
+	*   pros::Led led (LED_PORT, LED_LENGTH);
+	*   while (true) {
+	* 	   // Set the first pixel to blue
+	* 	   led.set_pixel(0x0000FF, 0);
+	* 	   pros::delay(20);
+	*
+	* 	   // Clear the first pixel
+	* 	   led.clear_pixel(0);
+	* 	   pros::delay(20);
+	* 	}
+	* }
+	* \endcode
+	*/
+	std::int32_t clear_pixel(uint32_t pixel_position);
+
+	/**
+	* @brief Get the length of the led strip
+	*
+	* This function uses the following values of errno when an error state is
+	* reached:
+	* EINVAL - A parameter is out of bounds/incorrect
+	* EADDRINUSE - The port is not configured for ADI output
+	*
+	* @return The length (in pixels) of the LED strip
+	*
+	* \b Example:
+	* \code
+	* #define LED_PORT 'a'
+	* #define LED_LENGTH 3
+	*
+	* void opcontrol() {
+	*   pros::Led led (LED_PORT, LED_LENGTH);
+	*   while (true) {
+	* 	   // Get the length of the led strip
+	* 	   int length = led.length();
+	* 	   pros::lcd::print(1, "Length: %d", length);
+	* 	   pros::delay(20);
+	* 	 }
+	* }
+	* \endcode
+	*/
+	std::int32_t length();
+
+	protected:
+	std::vector<uint32_t> _buffer;
+};
+
+// Alias for ADILed
+using LED = Led;
+
+
+class Pneumatics : public DigitalOut {
+	public:
+	/**
+	 * Creates a Pneumatics object for the given port.
+	 *
+	 * This function uses the following values of errno when an error state is
+	 * reached:
+	 * ENXIO - The given value is not within the range of ADI Ports
+	 *
+	 * \param adi_port
+	 *        The ADI port number (from 1-8, 'a'-'h', 'A'-'H') to configure
+	 * \param start_extended
+	 * 		  If true, the pneumatic will start the match extended
+	 * \param active_low
+	 *        If set to true, a value of false corresponds to the pneumatic's
+	 * 		  wire being set to high.
+	 *
+	 * \b Example
+	 * \code
+	 * #define ADI_PNEUMATICS_PORT 'a'
+	 *
+	 * void opcontrol() {
+	 *   pros::adi::Pneumatics pneumatics (ADI_PNEUMATICS_PORT);
+	 *   while (true) {
+	 *     // Set the pneumatic solenoid to true
+	 *     pneumatics.set_value(true);
+	 *     pros::delay(10);
+	 *   }
+	 * }
+	 * \endcode
+	 */
+	Pneumatics(std::uint8_t adi_port, bool start_extended, bool active_low = false);
+
+	/**
+	 * Creates a Pneumatics object for the given port.
+	 *
+	 * This function uses the following values of errno when an error state is
+	 * reached:
+	 * ENXIO - The given value is not within the range of ADI Ports
+	 *
+	 * \param port_pair
+	 *        The pair of the smart port number (from 1-22) and the
+	 *  	  ADI port number (from 1-8, 'a'-'h', 'A'-'H') to configure
+	 * \param start_extended
+	 * 		  If true, the pneumatic will start the match extended
+	 * \param active_low
+	 *        If set to true, a value of false corresponds to the pneumatic's
+	 * 		  wire being set to high.
+	 *
+	 * \b Example
+	 * \code
+	 * #define ADI_PNEUMATICS_PORT 'a'
+	 * #define SMART_PORT 1
+	 *
+	 * void opcontrol() {
+	 *   pros::adi::Pneumatics pneumatics ({{ SMART_PORT , ADI_PNEUMATICS_PORT }});
+	 *   while (true) {
+	 *     // Set the pneumatic solenoid to true
+	 *     pneumatics.set_value(true);
+	 *     pros::delay(10);
+	 *   }
+	 * }
+	 * \endcode
+	 */
+	Pneumatics(ext_adi_port_pair_t port_pair, bool start_extended, bool active_low = false);
+
+	/* 
+	* Extends the piston, if not already extended.
+	* 
+	* \return 1 if the operation was successful or PROS_ERR if the operation
+	* failed, setting errno.
+	*
+	* \b Example
+	* \code
+	* #define ADI_PNEUMATICS_PORT 'a'
+	*
+	* void opcontrol() {
+	*   pros::adi::Pneumatics pneumatics (ADI_PNEUMATICS_PORT);
+	*   while (true) {
+	*     // Extend the piston
+	*     pneumatics.extend();
+	*     pros::delay(10);
+	*   }
+	* }
+	* \endcode
+	*/
 	std::int32_t extend();
 
 	/*
@@ -1751,134 +1880,6 @@
 	bool state;
 };
 
-=======
-	std::int32_t update() const;
-
-	/**
-	* @brief Set the entire led strip to one color
-	*
-	* This function uses the following values of errno when an error state is
-	* reached:
-	* EINVAL - A parameter is out of bounds/incorrect
-	* EADDRINUSE - The port is not configured for ADI output
-	*
-	* @param color color to set all the led strip value to
-	* @return PROS_SUCCESS if successful, PROS_ERR if not
-	*
-	* \b Example:
-	* \code
-	* #define LED_PORT 'a'
-	* #define LED_LENGTH 3
-	*
-	* void opcontrol() {
-	*   pros::Led led (LED_PORT, LED_LENGTH);
-	*   while (true) {
-	* 	   // Set the entire led strip to blue
-	* 	   led.set_all(0x0000FF);
-	* 	   pros::delay(20);
-	* 	 }
-	* }
-	* \endcode
-	*/
-	std::int32_t set_all(uint32_t color);
-
-	/**
-	* @brief Set one pixel on the led strip
-	*
-	* This function uses the following values of errno when an error state is
-	* reached:
-	* EINVAL - A parameter is out of bounds/incorrect
-	* EADDRINUSE - The port is not configured for ADI output
-	*
-	* @param color color to clear all the led strip to
-	* @param pixel_position position of the pixel to clear
-	* @return PROS_SUCCESS if successful, PROS_ERR if not
-	*
-	* \b Example:
-	* \code
-	* #define LED_PORT 'a'
-	* #define LED_LENGTH 3
-	*
-	* void opcontrol() {
-	*   pros::Led led (LED_PORT, LED_LENGTH);
-	*   while (true) {
-	* 	   // Set the first pixel to blue
-	* 	   led.set_pixel(0x0000FF, 0);
-	* 	   pros::delay(20);
-	* 	 }
-	* }
-	* \endcode
-	*/
-	std::int32_t set_pixel(uint32_t color, uint32_t pixel_position);
-
-	/**
-	* @brief Clear one pixel on the led strip
-	*
-	* This function uses the following values of errno when an error state is
-	* reached:
-	* EINVAL - A parameter is out of bounds/incorrect
-	* EADDRINUSE - The port is not configured for ADI output
-	*
-	* @param pixel_position position of the pixel to clear
-	* @return PROS_SUCCESS if successful, PROS_ERR if not
-	*
-	* \b Example:
-	* \code
-	* #define LED_PORT 'a'
-	* #define LED_LENGTH 3
-	*
-	* void opcontrol() {
-	*   pros::Led led (LED_PORT, LED_LENGTH);
-	*   while (true) {
-	* 	   // Set the first pixel to blue
-	* 	   led.set_pixel(0x0000FF, 0);
-	* 	   pros::delay(20);
-	*
-	* 	   // Clear the first pixel
-	* 	   led.clear_pixel(0);
-	* 	   pros::delay(20);
-	* 	}
-	* }
-	* \endcode
-	*/
-	std::int32_t clear_pixel(uint32_t pixel_position);
-
-	/**
-	* @brief Get the length of the led strip
-	*
-	* This function uses the following values of errno when an error state is
-	* reached:
-	* EINVAL - A parameter is out of bounds/incorrect
-	* EADDRINUSE - The port is not configured for ADI output
-	*
-	* @return The length (in pixels) of the LED strip
-	*
-	* \b Example:
-	* \code
-	* #define LED_PORT 'a'
-	* #define LED_LENGTH 3
-	*
-	* void opcontrol() {
-	*   pros::Led led (LED_PORT, LED_LENGTH);
-	*   while (true) {
-	* 	   // Get the length of the led strip
-	* 	   int length = led.length();
-	* 	   pros::lcd::print(1, "Length: %d", length);
-	* 	   pros::delay(20);
-	* 	 }
-	* }
-	* \endcode
-	*/
-	std::int32_t length();
-
-	protected:
-	std::vector<uint32_t> _buffer;
-};
-
-// Alias for ADILed
-using LED = Led;
-
->>>>>>> 8c07b99f
 }  // namespace adi
 
 /*
