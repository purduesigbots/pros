/**
 * \file pros/motors.hpp
 * \ingroup cpp-motors
 *
 * Contains prototypes for the V5 Motor-related functions.
 *
 * This file should not be modified by users, since it gets replaced whenever
 * a kernel upgrade occurs.
 *
 * \copyright (c) 2017-2023, Purdue University ACM SIGBots.
 *
 * This Source Code Form is subject to the terms of the Mozilla Public
 * License, v. 2.0. If a copy of the MPL was not distributed with this
 * file, You can obtain one at http://mozilla.org/MPL/2.0/.
 *
 * \defgroup cpp-motors Motors C++ API
 * \note Additional example code for this module can be found in its [Tutorial](@ref motors).
 */

#ifndef _PROS_MOTORS_HPP_
#define _PROS_MOTORS_HPP_

#include <cstdint>
#include <iostream>

#include "pros/abstract_motor.hpp"
#include "pros/device.hpp"
#include "pros/motors.h"
#include "rtos.hpp"

namespace pros {
inline namespace v5 {

class Motor : public AbstractMotor, public Device {
	public:
	/**
	 * \addtogroup cpp-motors
	 *  @{
	 */

	/**
	 * Constructs a new Motor object.
	 *
	 * This function uses the following values of errno when an error state is
	 * reached:
	 * ENXIO - The given value is not within the range of V5 ports |1-21|.
	 * ENODEV - The port cannot be configured as a motor
	 *
	 * \param port
	 *        The V5 port number from 1 to 21, or from -21 to -1 for reversed motors.
	 * 		  A reversed motor will reverse the input or output movement functions and movement related
	 * 		  telemetry in order to produce consistant behavior with non-reversed motors
	 *
	 * \param gearset = pros::v5::MotorGears::green
	 * 		  Optional parameter for the gearset for the motor.
	 * 		  Does not explicitly set the gearset if not specified or if the gearset is invalid
<<<<<<< HEAD
	 *
	 * \param encoder_units = pros::v5::MotorUnits::degrees
	 * 		  Optional parameter for the encoder units of the motor
	 * 		  Does not explicitly set the gearset if not specified or if the gearset is invalid
	 *
	 * \b Example
	 * \code
	 * void opcontrol() {
	 * 	Motor first_motor(1); //Creates a motor on port 1 without altering gearset or encoder units
	 *  Motor reversed_motor(-2); //Creates a reversed motor on port 1 port 1 without altering gearset or encoder units
	 *  Motor blue_motor(3, pros::v5::MotorGears::blue); //Creates a motor on port 3 with blue gear set
	 *  Motor rotations_motor(4, pros::v5::MotorGears::green, pros::v5::MotorUnits::rotations); //port 4 w/ rotations
	 *
	 * }
	 * \endcode
	 *
	 */
	Motor(const std::int8_t port, const pros::v5::MotorGears gearset = pros::v5::MotorGears::invalid,
	      const pros::v5::MotorUnits encoder_units = pros::v5::MotorUnits::invalid);

	Motor(const Device& device) : Motor(device.get_port()){};

	/// \name Motor movement functions
	/// These functions allow programmers to make motors move
	///@{
=======
	 * 
	 * \param encoder_units = pros::v5::MotorUnits::degrees
	 * 		  Optional parameter for the encoder units of the motor
	 * 		  Does not explicitly set the gearset if not specified or if the gearset is invalid
	 * 
	 * \b Example
 	 * \code
 	 * void opcontrol() {
	 * 	Motor first_motor(1); //Creates a motor on port 1 without altering gearset or encoder units
	 *  Motor reversed_motor(-2); //Creates a reversed motor on port 1 port 1 without altering gearset or encoder units
	 *  Motor blue_motor(3, pros::v5::MotorGears::blue); //Creates a motor on port 3 with blue gear set
	 *  Motor rotations_motor(4, pros::v5::MotorGears::green, pros::v5::MotorUnits::rotations); port 4 w/ rotations
 	 *  
 	 * }
 	 * \endcode
	 * 
	 */
	Motor(const std::int8_t port, const pros::v5::MotorGears gearset = pros::v5::MotorGears::invalid,
	               const pros::v5::MotorUnits encoder_units = pros::v5::MotorUnits::invalid);

	Motor(const Device& device)
		: Motor(device.get_port()) {};
>>>>>>> db9ea0b2

	/**
	 * Sets the voltage for the motor from -127 to 127.
	 *
	 * This is designed to map easily to the input from the controller's analog
	 * stick for simple opcontrol use. The actual behavior of the motor is
	 * analogous to use of motor_move().
	 *
	 * This function uses the following values of errno when an error state is
	 * reached:
	 * ENODEV - The port cannot be configured as a motor
	 *
	 * \param voltage
	 *        The new motor voltage from -127 to 127
	 *
	 * \return 1 if the operation was successful or PROS_ERR if the operation
	 * failed, setting errno.
	 *
	 * \b Example
	 * \code
	 * void opcontrol() {
	 *   pros::Motor Motor (1);
	 *   pros::Controller master (E_CONTROLLER_MASTER);
	 *   while (true) {
	 *     motor.move(master.get_analog(E_CONTROLLER_ANALOG_LEFT_Y));
	 *     pros::delay(2);
	 *   }
	 * }
	 * \endcode
	 */
	std::int32_t move(std::int32_t voltage) const;

	/**
	 * Sets the target absolute position for the motor to move to.
	 *
	 * This movement is relative to the position of the motor when initialized or
	 * the position when it was most recently reset with
	 * pros::Motor::set_zero_position().
	 *
	 * \note This function simply sets the target for the motor, it does not block
	 * program execution until the movement finishes.
	 *
	 *
	 * This function uses the following values of errno when an error state is
	 * reached:
	 * ENODEV - The port cannot be configured as a motor
	 *
	 * \param position
	 *        The absolute position to move to in the motor's encoder units
	 * \param velocity
	 *        The maximum allowable velocity for the movement in RPM
	 *
	 * \return 1 if the operation was successful or PROS_ERR if the operation
	 * failed, setting errno.
	 *
	 * \b Example
	 * \code
	 * void autonomous() {
	 *   pros::Motor motor (1);
	 *   motor.move_absolute(100, 100); // Moves 100 units forward
	 *   while (!((motor.get_position() < 105) && (motor.get_position() > 95))) {
	 *     // Continue running this loop as long as the motor is not within +-5 units of its goal
	 *     pros::delay(2);
	 *   }
	 *   motor.move_absolute(100, 100); // This does not cause a movement
	 *   while (!((motor.get_position() < 105) && (motor.get_position() > 95))) {
	 *     pros::delay(2);
	 *   }
	 *   motor.tare_position();
	 *   motor.move_absolute(100, 100); // Moves 100 units forward
	 *   while (!((motor.get_position() < 105) && (motor.get_position() > 95))) {
	 *     pros::delay(2);
	 *   }
	 * }
	 * \endcode
	 */
	std::int32_t move_absolute(const double position, const std::int32_t velocity) const;

	/**
	 * Sets the relative target position for the motor to move to.
	 *
	 * This movement is relative to the current position of the motor as given in
	 * pros::Motor::motor_get_position(). Providing 10.0 as the position parameter
	 * would result in the motor moving clockwise 10 units (counter clockwise if reversed),
	 *  no matter what the current position is.
	 *
	 * \note This function simply sets the target for the motor, it does not block
	 * program execution until the movement finishes.
	 *
	 * This function uses the following values of errno when an error state is
	 * reached:
	 * ENODEV - The port cannot be configured as a motor
	 *
	 * \param position
	 *        The relative position to move to in the motor's encoder units
	 * \param velocity
	 *        The maximum allowable velocity for the movement in RPM
	 *
	 * \return 1 if the operation was successful or PROS_ERR if the operation
	 * failed, setting errno.
	 *
	 * \b Example
	 * \code
	 * void autonomous() {
	 *   pros::Motor motor (1);
	 *   motor.move_relative(100, 100); // Moves 100 units forward
	 *   while (!((motor.get_position() < 105) && (motor.get_position() > 95))) {
	 *     // Continue running this loop as long as the motor is not within +-5 units of its goal
	 *     pros::delay(2);
	 *   }
	 *   motor.move_relative(100, 100); // Also moves 100 units forward
	 *   while (!((motor.get_position() < 205) && (motor.get_position() > 195))) {
	 *     pros::delay(2);
	 *   }
	 * }
	 * \endcode
	 */
	std::int32_t move_relative(const double position, const std::int32_t velocity) const;

	/**
	 * Sets the velocity for the motor.
	 *
	 * This velocity corresponds to different actual speeds depending on the
	 * gearset used for the motor. This results in a range of +-100 for
	 * E_MOTOR_GEARSET_36, +-200 for E_MOTOR_GEARSET_18, and +-600 for
	 * E_MOTOR_GEARSET_6. The velocity is held with PID to ensure consistent
	 * speed, as opposed to setting the motor's voltage.
	 *
	 * This function uses the following values of errno when an error state is
	 * reached:
	 * ENODEV - The port cannot be configured as a motor
	 *
	 * \param velocity
	 *        The new motor velocity from -+-100, +-200, or +-600 depending on the
	 *        motor's gearset
	 *
	 * \return 1 if the operation was successful or PROS_ERR if the operation
	 * failed, setting errno.
	 *
	 * \b Example
	 * \code
	 * void autonomous() {
	 *   pros::Motor motor (1);
	 *   motor.move_velocity(100);
	 *   pros::delay(1000); // Move at 100 RPM for 1 second
	 *   motor.move_velocity(0);
	 * }
	 * \endcode
	 */
	std::int32_t move_velocity(const std::int32_t velocity) const;

	/**
	 * Sets the output voltage for the motor from -12000 to 12000 in millivolts.
	 *
	 * This function uses the following values of errno when an error state is
	 * reached:
	 * ENODEV - The port cannot be configured as a motor
	 *
	 * \param port
	 *        The V5 port number from 1-21
	 * \param voltage
	 *        The new voltage value from -12000 to 12000
	 *
	 * \return 1 if the operation was successful or PROS_ERR if the operation
	 * failed, setting errno.
	 *
	 * \b Example
	 * \code
	 * void autonomous() {
	 *   motor.move_voltage(12000);
	 *   pros::delay(1000); // Move at max voltage for 1 second
	 *   motor.move_voltage(0);
	 * }
	 * \endcode
	 */
	std::int32_t move_voltage(const std::int32_t voltage) const;

	/**
	 * Stops the motor using the currently configured brake mode.
	 *
	 * This function sets motor velocity to zero, which will cause it to act
	 * according to the set brake mode. If brake mode is set to MOTOR_BRAKE_HOLD,
	 * this function may behave differently than calling move_absolute(0)
	 * or motor_move_relative(0).
	 *
	 * This function uses the following values of errno when an error state is
	 * reached:
	 * ENODEV - The port cannot be configured as a motor
	 *
	 * \return 1 if the operation was successful or PROS_ERR if the operation
	 * failed, setting errno.
	 *
	 * \b Example
	 * \code
	 *  void autonomous() {
	 *	Motor motor(1);
	 *   motor.move_voltage(12000);
	 *   pros::delay(1000); // Move at max voltage for 1 second
	 *   motor.brake();
	 * }
	 * \endcode
	 */
	std::int32_t brake(void) const;

	/**
	 * Changes the output velocity for a profiled movement (motor_move_absolute or
	 * motor_move_relative). This will have no effect if the motor is not following
	 * a profiled movement.
	 *
	 * This function uses the following values of errno when an error state is
	 * reached:
	 * ENODEV - The port cannot be configured as a motor
	 *
	 * \param velocity
	 *        The new motor velocity from +-100, +-200, or +-600 depending on the
	 *        motor's gearset
	 *
	 * \return 1 if the operation was successful or PROS_ERR if the operation
	 * failed, setting errno.
	 *
	 * \b Example
	 * \code
	 * void autonomous() {
	 * 	 pros::Motor motor (1);
	 *   motor.move_absolute(100, 100);
	 *   pros::delay(100);
	 *   motor.modify_profiled_velocity(0); // Stop the motor early
	 * }
	 * \endcode
	 */
	std::int32_t modify_profiled_velocity(const std::int32_t velocity) const;

	///@}

	/// \name Motor telemetry functions
	/// These functions allow programmers to collect telemetry from motors
	///@{

	/**
	 * Gets the target position set for the motor by the user
	 *
	 * \note This is one of many Motor functions that takes in an optional index parameter.
	 * 		 This parameter can be ignored by most users but exists to give a shared base class
	 * 		 for motors and motor groups
	 *
	 * This function uses the following values of errno when an error state is
	 * reached:
	 * ENODEV - The port cannot be configured as a motor
	 * EOVERFLOW - The index is non 0
	 *
	 * \param index Optional parameter.
	 * 		  The zero-indexed index of the motor to get the target position of.
	 * 		  By default index is 0, and will return an error for a non-zero index
	 *
	 * \return The target position in its encoder units or PROS_ERR_F if the
	 * operation failed, setting errno.
	 *
	 * \b Example
	 * \code
	 * void autonomous() {
	 *   pros::Motor motor (1);
	 *   motor.move_absolute(100, 100);
	 *   std::cout << "Motor Target: " << motor.get_target_position();
	 *   // Prints 100
	 * }
	 * \endcode
	 */
	double get_target_position(const std::uint8_t index = 0) const;

	/**
	 * Gets the velocity commanded to the motor by the user at the index specified.
	 *
	 * \note This is one of many Motor functions that takes in an optional index parameter.
	 * 		 This parameter can be ignored by most users but exists to give a shared base class
	 * 		 for motors and motor groups
	 *
	 * This function uses the following values of errno when an error state is
	 * reached:
	 * ENODEV - The port cannot be configured as a motor
	 * EOVERFLOW - The index is non 0
	 *
	 * \param index Optional parameter.
	 * 		  The zero-indexed index of the motor to get the target position of.
	 * 		  By default index is 0, and will return an error for a non-zero index
	 *
	 * \return The commanded motor velocity from +-100, +-200, or +-600, or
	 * PROS_ERR if the operation failed, setting errno.
	 *
	 * \b Example
	 * \code
	 * void opcontrol() {
	 *   pros::Motor motor (1);
	 *   pros::Controller master (E_CONTROLLER_MASTER);
	 *   while (true) {
	 *     motor.move_velocity(master.get_analog(E_CONTROLLER_ANALOG_LEFT_Y));
	 *     std::cout << "Motor Velocity: " << motor.get_target_velocity();
	 *     // Prints the value of E_CONTROLLER_ANALOG_LEFT_Y
	 *     pros::delay(2);
	 *   }
	 * }
	 * \endcode
	 */
	std::int32_t get_target_velocity(const std::uint8_t index = 0) const;

	/**
	 * Gets the actual velocity of the motor.
	 *
	 * \note This is one of many Motor functions that takes in an optional index parameter.
	 * 		 This parameter can be ignored by most users but exists to give a shared base class
	 * 		 for motors and motor groups
	 *
	 * This function uses the following values of errno when an error state is
	 * reached:
	 * ENODEV - The port cannot be configured as a motor
	 * EOVERFLOW - The index is non 0
	 *
	 * \param index Optional parameter.
	 * 		  The zero-indexed index of the motor to get the target position of.
	 * 		  By default index is 0, and will return an error for a non-zero index
	 *
	 * \return The motor's actual velocity in RPM or PROS_ERR_F if the operation
	 * failed, setting errno.
	 *
	 * \b Example
	 * \code
	 * void opcontrol() {
	 *   pros::Motor motor (1);
	 *   while (true) {
	 *     motor = controller_get_analog(E_CONTROLLER_MASTER, E_CONTROLLER_ANALOG_LEFT_Y);
	 *     printf("Actual velocity: %lf\n", motor.get_actual_velocity());
	 *     pros::delay(2);
	 *   }
	 * }
	 * \endcode
	 */
	double get_actual_velocity(const std::uint8_t index = 0) const;

	/**
	 * Gets the current drawn by the motor in mA.
	 *
	 * \note This is one of many Motor functions that takes in an optional index parameter.
	 * 		 This parameter can be ignored by most users but exists to give a shared base class
	 * 		 for motors and motor groups
	 *
	 * This function uses the following values of errno when an error state is
	 * reached:
	 *
	 * ENODEV - The port cannot be configured as a motor
	 *
	 * EOVERFLOW - The index is non 0
	 *
	 * \param index Optional parameter.
	 * 		  The zero-indexed index of the motor to get the target position of.
	 * 		  By default index is 0, and will return an error for a non-zero index
	 *
	 * \return The motor's current in mA or PROS_ERR if the operation failed,
	 * setting errno.
	 *
	 * \b Example
	 * \code
	 * void opcontrol() {
	 *   pros::Motor motor (1);
	 *   pros::Controller master (E_CONTROLLER_MASTER);
	 *   while (true) {
	 *     motor = master.get_analog(E_CONTROLLER_ANALOG_LEFT_Y);
	 *     std::cout << "Motor Current Draw: " << motor.get_current_draw();
	 *     pros::delay(2);
	 *   }
	 * }
	 * \endcode
	 */
	std::int32_t get_current_draw(const std::uint8_t index = 0) const;

	/**
	 * Gets the direction of movement for the motor.
	 *
	 * \note This is one of many Motor functions that takes in an optional index parameter.
	 * 		 This parameter can be ignored by most users but exists to give a shared base class
	 * 		 for motors and motor groups
	 *
	 * This function uses the following values of errno when an error state is
	 * reached:
	 *
	 * ENODEV - The port cannot be configured as a motor
	 *
	 * EOVERFLOW - The index is non 0
	 *
	 * \param index Optional parameter.
	 * 		  The zero-indexed index of the motor to get the target position of.
	 * 		  By default index is 0, and will return an error for a non-zero index
	 *
	 * \return 1 for moving in the positive direction, -1 for moving in the
	 * negative direction, and PROS_ERR if the operation failed, setting errno.
	 *
	 * \b Example
	 * \code
	 * void opcontrol() {
	 *   pros::Motor motor (1);
	 *   pros::Controller master (E_CONTROLLER_MASTER);
	 *   while (true) {
	 *     motor = master.get_analog(E_CONTROLLER_ANALOG_LEFT_Y);
	 *     std::cout << "Motor Direction: " << motor.get_direction();
	 *     pros::delay(2);
	 *   }
	 * }
	 * \endcode
	 */
	std::int32_t get_direction(const std::uint8_t index = 0) const;

	/**
	 * Gets the efficiency of the motor in percent.
	 *
	 * An efficiency of 100% means that the motor is moving electrically while
	 * drawing no electrical power, and an efficiency of 0% means that the motor
	 * is drawing power but not moving.
	 *
	 *
	 * \note This is one of many Motor functions that takes in an optional index parameter.
	 * 		 This parameter can be ignored by most users but exists to give a shared base class
	 * 		 for motors and motor groups
	 *
	 * This function uses the following values of errno when an error state is
	 * reached:
	 *
	 * ENODEV - The port cannot be configured as a motor
	 *
	 * EOVERFLOW - The index is non 0
	 *
	 * \param index Optional parameter.
	 * 		  The zero-indexed index of the motor to get the target position of.
	 * 		  By default index is 0, and will return an error for a non-zero index
	 *
	 * \return The motor's efficiency in percent or PROS_ERR_F if the operation
	 * failed, setting errno.
	 *
	 * \b Example
	 * \code
	 * void opcontrol() {
	 *   pros::Motor motor (1);
	 *   pros::Controller master (E_CONTROLLER_MASTER);
	 *   while (true) {
	 *     motor = master.get_analog(E_CONTROLLER_ANALOG_LEFT_Y);
	 *     std::cout << "Motor Efficiency: " << motor.get_efficiency();
	 *     pros::delay(2);
	 *   }
	 * }
	 * \endcode
	 */
	double get_efficiency(const std::uint8_t index = 0) const;

	/**
	 * Gets the faults experienced by the motor.
	 *
	 * Compare this bitfield to the bitmasks in pros::motor_fault_e_t.
	 *
	 * \note This is one of many Motor functions that takes in an optional index parameter.
	 * 		 This parameter can be ignored by most users but exists to give a shared base class
	 * 		 for motors and motor groups
	 *
	 * This function uses the following values of errno when an error state is
	 * reached:
	 *
	 * ENODEV - The port cannot be configured as a motor
	 *
	 * EOVERFLOW - The index is non 0
	 *
	 * \param index Optional parameter.
	 * 		  The zero-indexed index of the motor to get the target position of.
	 * 		  By default index is 0, and will return an error for a non-zero index
	 *
	 *
	 * \return A bitfield containing the motor's faults.
	 *
	 * \b Example
	 * \code
	 * void opcontrol() {
	 *   pros::Motor motor (1);
	 *   pros::Controller master (E_CONTROLLER_MASTER);
	 *   while (true) {
	 *     motor = master.get_analog(E_CONTROLLER_ANALOG_LEFT_Y);
	 *     std::cout << "Motor Faults: " << motor.get_faults();pros::delay(2);
	 *   }
	 * }
	 * \endcode
	 */
	std::uint32_t get_faults(const std::uint8_t index = 0) const;

	/**
	 * Gets the flags set by the motor's operation.
	 *
	 * Compare this bitfield to the bitmasks in pros::motor_flag_e_t.
	 *
	 * \note This is one of many Motor functions that takes in an optional index parameter.
	 * 		 This parameter can be ignored by most users but exists to give a shared base class
	 * 		 for motors and motor groups
	 *
	 * This function uses the following values of errno when an error state is
	 * reached:
	 *
	 * ENODEV - The port cannot be configured as a motor
	 *
	 * EOVERFLOW - The index is non 0
	 *
	 * \param index Optional parameter.
	 * 		  The zero-indexed index of the motor to get the target position of.
	 * 		  By default index is 0, and will return an error for a non-zero index
	 *
	 * \return A bitfield containing the motor's flags.
	 *
	 * \b Example
	 * \code
	 * void opcontrol() {
	 *   pros::Motor motor (1);
	 *   pros::Controller master (E_CONTROLLER_MASTER);
	 *   while (true) {
	 *     motor = master.get_analog(E_CONTROLLER_ANALOG_LEFT_Y);
	 *     std::cout << "Motor Faults: " << motor.get_faults();
	 *     pros::delay(2);
	 *   }
	 * }
	 * \endcode
	 */
	std::uint32_t get_flags(const std::uint8_t index = 0) const;

	/**
	 * Gets the absolute position of the motor in its encoder units.
	 *
	 * \note This is one of many Motor functions that takes in an optional index parameter.
	 * 		 This parameter can be ignored by most users but exists to give a shared base class
	 * 		 for motors and motor groups
	 *
	 * This function uses the following values of errno when an error state is
	 * reached:
	 *
	 * ENODEV - The port cannot be configured as a motor
	 *
	 * EOVERFLOW - The index is non 0
	 *
	 * \param index Optional parameter.
	 * 		  The zero-indexed index of the motor to get the target position of.
	 * 		  By default index is 0, and will return an error for a non-zero index
	 *
	 * \return The motor's absolute position in its encoder units or PROS_ERR_F
	 * if the operation failed, setting errno.
	 *
	 * \b Example
	 * \code
	 * void opcontrol() {
	 *   pros::Motor motor (1);
	 *   pros::Controller master (E_CONTROLLER_MASTER);
	 *   while (true) {
	 *     motor = master.get_analog(E_CONTROLLER_ANALOG_LEFT_Y);
	 *     std::cout << "Motor Position: " << motor.get_position();
	 *     pros::delay(2);
	 *   }
	 * }
	 * \endcode
	 */
	double get_position(const std::uint8_t index = 0) const;

	/**
	 * Gets the power drawn by the motor in Watts.
	 *
	 * \note This is one of many Motor functions that takes in an optional index parameter.
	 * 		 This parameter can be ignored by most users but exists to give a shared base class
	 * 		 for motors and motor groups
	 *
	 * This function uses the following values of errno when an error state is
	 * reached:
	 *
	 * ENODEV - The port cannot be configured as a motor
	 *
	 * EOVERFLOW - The index is non 0
	 *
	 * \param index Optional parameter.
	 * 		  The zero-indexed index of the motor to get the target position of.
	 * 		  By default index is 0, and will return an error for a non-zero index
	 *
	 * \return The motor's power draw in Watts or PROS_ERR_F if the operation
	 * failed, setting errno.
	 *
	 * \b Example
	 * \code
	 * void opcontrol() {
	 *   pros::Motor motor (1);
	 *   pros::Controller master (E_CONTROLLER_MASTER);
	 *   while (true) {
	 *     motor = master.get_analog(E_CONTROLLER_ANALOG_LEFT_Y);
	 *     std::cout << "Motor Power: " << motor.get_power();
	 *     pros::delay(2);
	 *   }
	 * }
	 * \endcode
	 */
	double get_power(const std::uint8_t index = 0) const;

	/**
	 * Gets the raw encoder count of the motor at a given timestamp.
	 *
	 * \note This is one of many Motor functions that takes in an optional index parameter.
	 * 		 This parameter can be ignored by most users but exists to give a shared base class
	 * 		 for motors and motor groups
	 *
	 * This function uses the following values of errno when an error state is
	 * reached:
	 *
	 * ENODEV - The port cannot be configured as a motor
	 *
	 * EOVERFLOW - The index is non 0
	 *
	 *
	 * \param timestamp
	 *            A pointer to a time in milliseconds for which the encoder count
	 *            will be returned. If NULL, the timestamp at which the encoder
	 *            count was read will not be supplied
	 *
	 * \param index Optional parameter.
	 * 		  The zero-indexed index of the motor to get the target position of.
	 * 		  By default index is 0, and will return an error for a non-zero index
	 *
	 *
	 *
	 * \return The raw encoder count at the given timestamp or PROS_ERR if the
	 * operation failed.
	 *
	 * \b Example
	 * \code
	 * void opcontrol() {
	 *   std::uint32_t now = pros::millis();
	 *   pros::Motor motor (1);
	 *   pros::Controller master (E_CONTROLLER_MASTER);
	 *   while (true) {
	 *     motor = master.get_analog(E_CONTROLLER_ANALOG_LEFT_Y);
	 *     std::cout << "Motor Position: " << motor.get_raw_position(&now);
	 *     pros::delay(2);
	 *   }
	 * }
	 * \endcode
	 */
	std::int32_t get_raw_position(std::uint32_t* const timestamp, const std::uint8_t index = 0) const;

	/**
	 * Gets the temperature of the motor in degrees Celsius.

	 * \note This is one of many Motor functions that takes in an optional index parameter.
	 * 		 This parameter can be ignored by most users but exists to give a shared base class
	 * 		 for motors and motor groups
	 *
	 * This function uses the following values of errno when an error state is
	 * reached:
	 *
	 * ENODEV - The port cannot be configured as a motor
	 *
	 * EOVERFLOW - The index is non 0
	 *
	 * \param index Optional parameter.
	 * 		  The zero-indexed index of the motor to get the target position of.
	 * 		  By default index is 0, and will return an error for a non-zero index
	 *
	 * \return The motor's temperature in degrees Celsius or PROS_ERR_F if the
	 * operation failed, setting errno.
	 *
	 * \b Example
	 * \code
	 * void opcontrol() {
	 *   pros::Motor motor (1);
	 *   pros::Controller master (E_CONTROLLER_MASTER);
	 *   while (true) {
	 *     motor = master.get_analog(E_CONTROLLER_ANALOG_LEFT_Y);
	 *     std::cout << "Motor Temperature: " << motor.get_temperature();
	 *     pros::delay(2);
	 *   }
	 * }
	 * \endcode
	 */
	double get_temperature(const std::uint8_t index = 0) const;

	/**
	 * Gets the torque generated by the motor in Newton Meters (Nm).
	 *
	 * \note This is one of many Motor functions that takes in an optional index parameter.
	 * 		 This parameter can be ignored by most users but exists to give a shared base class
	 * 		 for motors and motor groups
	 *
	 * This function uses the following values of errno when an error state is
	 * reached:
	 *
	 * ENODEV - The port cannot be configured as a motor
	 *
	 * EOVERFLOW - The index is non 0
	 *
	 * \param index Optional parameter.
	 * 		  The zero-indexed index of the motor to get the target position of.
	 * 		  By default index is 0, and will return an error for a non-zero index
	 *
	 * \return The motor's torque in Nm or PROS_ERR_F if the operation failed,
	 * setting errno.
	 *
	 * \b Example
	 * \code
	 * void opcontrol() {
	 *   pros::Motor motor (1);
	 *   pros::Controller master (E_CONTROLLER_MASTER);
	 *   while (true) {
	 *     motor = master.get_analog(E_CONTROLLER_ANALOG_LEFT_Y);
	 *     std::cout << "Motor Torque: " << motor.get_torque();
	 *     pros::delay(2);
	 *   }
	 * }
	 * \endcode
	 */
	double get_torque(const std::uint8_t index = 0) const;

	/**
	 * Gets the voltage delivered to the motor in millivolts.
	 *
	 * \note This is one of many Motor functions that takes in an optional index parameter.
	 * 		 This parameter can be ignored by most users but exists to give a shared base class
	 * 		 for motors and motor groups
	 *
	 * This function uses the following values of errno when an error state is
	 * reached:
	 *
	 * ENODEV - The port cannot be configured as a motor
	 *
	 * EOVERFLOW - The index is non 0
	 *
	 * \param index Optional parameter.
	 * 		  The zero-indexed index of the motor to get the target position of.
	 * 		  By default index is 0, and will return an error for a non-zero index
	 *
	 * \return The motor's voltage in mV or PROS_ERR_F if the operation failed,
	 * setting errno.
	 *
	 * \b Example
	 * \code
	 * void opcontrol() {
	 *   pros::Motor motor (1);
	 *   pros::Controller master (E_CONTROLLER_MASTER);
	 *   while (true) {
	 *     motor = master.get_analog(E_CONTROLLER_ANALOG_LEFT_Y);
	 *     std::cout << "Motor Voltage: " << motor.get_voltage();
	 *     pros::delay(2);
	 *   }
	 * }
	 * \endcode
	 */
	std::int32_t get_voltage(const std::uint8_t index = 0) const;

	/**
	 * Checks if the motor is drawing over its current limit.
	 *
	 * \note This is one of many Motor functions that takes in an optional index parameter.
	 * 		 This parameter can be ignored by most users but exists to give a shared base class
	 * 		 for motors and motor groups
	 *
	 * This function uses the following values of errno when an error state is
	 * reached:
	 *
	 * ENODEV - The port cannot be configured as a motor
	 *
	 * EOVERFLOW - The index is non 0
	 *
	 * \param index Optional parameter.
	 * 		  The zero-indexed index of the motor to get the target position of.
	 * 		  By default index is 0, and will return an error for a non-zero index
	 *
	 * \return 1 if the motor's current limit is being exceeded and 0 if the
	 * current limit is not exceeded, or PROS_ERR if the operation failed, setting
	 * errno.
	 *
	 * \b Example
	 * \code
	 * void opcontrol() {
	 *   pros::Motor motor (1);
	 *   pros::Controller master (E_CONTROLLER_MASTER);
	 *   while (true) {
	 *     motor = master.get_analog(E_CONTROLLER_ANALOG_LEFT_Y);
	 *     std::cout << "Is the motor over its current limit?: " << motor.is_over_current();
	 *     pros::delay(2);
	 *   }
	 * }
	 * \endcode
	 */
	std::int32_t is_over_current(const std::uint8_t index = 0) const;

	/**
	 * Gets the temperature limit flag for the motor.
	 *
	 * \note This is one of many Motor functions that takes in an optional index parameter.
	 * 		 This parameter can be ignored by most users but exists to give a shared base class
	 * 		 for motors and motor groups
	 *
	 * This function uses the following values of errno when an error state is
	 * reached:
	 *
	 * ENODEV - The port cannot be configured as a motor
	 *
	 * EOVERFLOW - The index is non 0
	 *
	 * \param index Optional parameter.
	 * 		  The zero-indexed index of the motor to get the target position of.
	 * 		  By default index is 0, and will return an error for a non-zero index
	 *
	 * \return 1 if the temperature limit is exceeded and 0 if the temperature is
	 * below the limit, or PROS_ERR if the operation failed, setting errno.
	 *
	 * \b Example
	 * \code
	 * void opcontrol() {
	 *   pros::Motor motor (1);
	 *   pros::Controller master (E_CONTROLLER_MASTER);
	 *   while (true) {
	 *     motor = master.get_analog(E_CONTROLLER_ANALOG_LEFT_Y);
	 *     std::cout << "Is the motor over its temperature limit?: " << motor.is_over_temp();
	 *     pros::delay(2);
	 *   }
	 * }
	 * \endcode
	 */
	std::int32_t is_over_temp(const std::uint8_t index = 0) const;

	///@}

	/// \name Motor configuration functions
	/// These functions allow programmers to configure the behavior of motors
	///@{

	/**
	 * Gets the brake mode that was set for the motor.
	 *
	 * \note This is one of many Motor functions that takes in an optional index parameter.
	 * 		 This parameter can be ignored by most users but exists to give a shared base class
	 * 		 for motors and motor groups
	 *
	 * This function uses the following values of errno when an error state is
	 * reached:
	 *
	 * ENODEV - The port cannot be configured as a motor
	 *
	 * EOVERFLOW - The index is non 0
	 *
	 * \param index Optional parameter.
	 * 		  The zero-indexed index of the motor to get the target position of.
	 * 		  By default index is 0, and will return an error for a non-zero index
	 *
	 * \return One of MotorBrake, according to what was set for the
	 * motor, or E_MOTOR_BRAKE_INVALID if the operation failed, setting errno.
	 *
	 * \b Example
	 * \code
	 * void initialize() {
	 *   pros::Motor motor (1);
	 *   motor.set_brake_mode(pros::E_MOTOR_BRAKE_HOLD);
	 *   std::cout << "Brake Mode: " << motor.get_brake_mode();
	 * }
	 * \endcode
	 */
	MotorBrake get_brake_mode(const std::uint8_t index = 0) const;

	/**
	 * Gets the current limit for the motor in mA.
	 *
	 * \note This is one of many Motor functions that takes in an optional index parameter.
	 * 		 This parameter can be ignored by most users but exists to give a shared base class
	 * 		 for motors and motor groups
	 *
	 * This function uses the following values of errno when an error state is
	 * reached:
	 *
	 * ENODEV - The port cannot be configured as a motor
	 *
	 * EOVERFLOW - The index is non 0
	 *
	 * \param index Optional parameter.
	 * 		  The zero-indexed index of the motor to get the target position of.
	 * 		  By default index is 0, and will return an error for a non-zero index
	 *
	 * \return The motor's current limit in mA or PROS_ERR if the operation failed,
	 * setting errno.
	 *
	 * \b Example
	 * \code
	 * void opcontrol() {
	 *   pros::Motor motor (1);
	 *   while (true) {
	 *     std::cout << "Motor Current Limit: " << motor.get_current_limit();
	 *     pros::delay(2);
	 *   }
	 * }
	 * \endcode
	 */
	std::int32_t get_current_limit(const std::uint8_t index = 0) const;

	/**
	 * Gets the encoder units that were set for the motor.
	 *
	 * \note This is one of many Motor functions that takes in an optional index parameter.
	 * 		 This parameter can be ignored by most users but exists to give a shared base class
	 * 		 for motors and motor groups
	 *
	 * This function uses the following values of errno when an error state is
	 * reached:
	 *
	 * ENODEV - The port cannot be configured as a motor
	 *
	 * EOVERFLOW - The index is non 0
	 *
	 * \param index Optional parameter.
	 * 		  The zero-indexed index of the motor to get the target position of.
	 * 		  By default index is 0, and will return an error for a non-zero index
	 *
	 * \return One of MotorUnits according to what is set for the
	 * motor or E_MOTOR_ENCODER_INVALID if the operation failed.
	 *
	 * \b Example
	 * \code
	 * void initialize() {
	 *   pros::Motor motor (1, E_MOTOR_GEARSET_06, E_MOTOR_ENCODER_COUNTS);
	 *   std::cout << "Motor Encoder Units: " << motor.get_encoder_units();
	 * }
	 * \endcode
	 */
	MotorUnits get_encoder_units(const std::uint8_t index = 0) const;

	/**
	 * Gets the gearset that was set for the motor.
	 *
	 * \note This is one of many Motor functions that takes in an optional index parameter.
	 * 		 This parameter can be ignored by most users but exists to give a shared base class
	 * 		 for motors and motor groups
	 *
	 * This function uses the following values of errno when an error state is
	 * reached:
	 *
	 * ENODEV - The port cannot be configured as a motor
	 *
	 * EOVERFLOW - The index is non 0
	 *
	 * \param index Optional parameter.
	 * 		  The zero-indexed index of the motor to get the target position of.
	 * 		  By default index is 0, and will return an error for a non-zero index
	 *
	 * \return One of MotorGears according to what is set for the motor,
	 * or pros::MotorGears::invalid if the operation failed.
	 *
	 * \b Example
	 * \code
	 * void initialize() {
	 *   pros::Motor motor (1, E_MOTOR_GEARSET_06, E_MOTOR_ENCODER_COUNTS);
	 *   std::cout << "Motor Gearing: " << motor.get_gearing();
	 * }
	 * \endcode
	 */
	MotorGears get_gearing(const std::uint8_t index = 0) const;

	/**
	 * Gets the voltage limit set by the user.
	 *
	 * Default value is 0V, which means that there is no software limitation
	 * imposed on the voltage.
	 *
	 * \note This is one of many Motor functions that takes in an optional index parameter.
	 * 		 This parameter can be ignored by most users but exists to give a shared base class
	 * 		 for motors and motor groups
	 *
	 * This function uses the following values of errno when an error state is
	 * reached:
	 *
	 * ENODEV - The port cannot be configured as a motor
	 *
	 * EOVERFLOW - The index is non 0
	 *
	 * \param index Optional parameter.
	 * 		  The zero-indexed index of the motor to get the target position of.
	 * 		  By default index is 0, and will return an error for a non-zero index
	 *
	 * \b Example
	 * \code
	 * void initialize() {
	 *   pros::Motor motor (1);
	 *   std::cout << "Motor Voltage Limit: " << motor.get_voltage_limit();
	 * }
	 * \endcode
	 */
	std::int32_t get_voltage_limit(const std::uint8_t index = 0) const;

	/**
	 * Gets whether the motor is reversed or not
	 *
	 * \note This is one of many Motor functions that takes in an optional index parameter.
	 * 		 This parameter can be ignored by most users but exists to give a shared base class
	 * 		 for motors and motor groups
	 *
	 * This function uses the following values of errno when an error state is
	 * reached:
	 *
	 * EOVERFLOW - The index is non 0
	 *
	 * \param index Optional parameter.
	 * 		  The zero-indexed index of the motor to get the target position of.
	 * 		  By default index is 0, and will return an error for a non-zero index
	 *
	 * \return 1 if the motor has been reversed and 0 if the motor was not
	 * reversed, or PROS_ERR if the operation failed, setting errno.
	 *
	 * \b Example
	 * \code
	 * void initialize() {
	 *   pros::Motor motor (1);
	 *   std::cout << "Is the motor reversed? " << motor.is_reversed();
	 *   // Prints "0"
	 * }
	 * \endcode
	 */
	std::int32_t is_reversed(const std::uint8_t index = 0) const;

	/**
	 * Sets one of Motor_Brake to the motor.
	 * \note This is one of many Motor functions that takes in an optional index parameter.
	 * 		 This parameter can be ignored by most users but exists to give a shared base class
	 * 		 for motors and motor groups
	 *
	 * This function uses the following values of errno when an error state is
	 * reached:
	 *
	 * ENODEV - The port cannot be configured as a motor
	 *
	 * EOVERFLOW - The index is non 0
	 *
	 *
	 * \param mode
	 *        The MotorBrake to set for the motor
	 *
	 * \param index Optional parameter.
	 * 		  The zero-indexed index of the motor to get the target position of.
	 * 		  By default index is 0, and will return an error for a non-zero index
	 *
	 * \return 1 if the operation was successful or PROS_ERR if the operation
	 * failed, setting errno.
	 *
	 * \b Example
	 * \code
	 * void initialize() {
	 *   pros::Motor motor (1);
	 *   motor.set_brake_mode(pros::E_MOTOR_BRAKE_HOLD);
	 *   std::cout << "Brake Mode: " << motor.get_brake_mode();
	 * }
	 * \endcode
	 */
	std::int32_t set_brake_mode(const MotorBrake mode, const std::uint8_t index = 0) const;
	/**
	 * Sets one of MotorBrake to the motor.
	 * \note This is one of many Motor functions that takes in an optional index parameter.
	 * 		 This parameter can be ignored by most users but exists to give a shared base class
	 * 		 for motors and motor groups
	 *
	 * This function uses the following values of errno when an error state is
	 * reached:
	 *
	 * ENODEV - The port cannot be configured as a motor
	 *
	 * EOVERFLOW - The index is non 0
	 *
	 *
	 * \param mode
	 *        The MotorBrake to set for the motor
	 *
	 * \param index Optional parameter.
	 * 		  The zero-indexed index of the motor to get the target position of.
	 * 		  By default index is 0, and will return an error for a non-zero index
	 *
	 * \return 1 if the operation was successful or PROS_ERR if the operation
	 * failed, setting errno.
	 *
	 * \b Example
	 * \code
	 * void initialize() {
	 *   pros::Motor motor (1);
	 *   motor.set_brake_mode(pros::E_MOTOR_BRAKE_HOLD);
	 *   std::cout << "Brake Mode: " << motor.get_brake_mode();
	 * }
	 * \endcode
	 */
	std::int32_t set_brake_mode(const pros::motor_brake_mode_e_t mode, const std::uint8_t index = 0) const;
	/**
	 * Sets the current limit for the motor in mA.
	 *
	 * \note This is one of many Motor functions that takes in an optional index parameter.
	 * 		 This parameter can be ignored by most users but exists to give a shared base class
	 * 		 for motors and motor groups
	 *
	 * This function uses the following values of errno when an error state is
	 * reached:
	 *
	 * ENODEV - The port cannot be configured as a motor
	 *
	 * EOVERFLOW - The index is non 0
	 *
	 * \param limit
	 *        The new current limit in mA
	 *
	 * \param index Optional parameter.
	 * 		  The zero-indexed index of the motor to get the target position of.
	 * 		  By default index is 0, and will return an error for a non-zero index
	 *
	 * \return 1 if the operation was successful or PROS_ERR if the operation
	 * failed, setting errno.
	 *
	 * \b Example
	 * \code
	 * void opcontrol() {
	 *   pros::Motor motor (1);
	 *   pros::Controller master (E_CONTROLLER_MASTER);
	 *
	 * motor.set_current_limit(1000);
	 * while (true) {
	 *   motor = controller_get_analog(E_CONTROLLER_ANALOG_LEFT_Y);
	 *   // The motor will reduce its output at 1000 mA instead of the default 2500 mA
	 *   pros::delay(2);
	 *   }
	 * }
	 * \endcode
	 */
	std::int32_t set_current_limit(const std::int32_t limit, const std::uint8_t index = 0) const;

	/**
	 * Sets one of MotorUnits for the motor encoder. Works with the C
	 * enum and the C++ enum class.
	 *
	 * This function uses the following values of errno when an error state is
	 * reached:
	 * ENODEV - The port cannot be configured as a motor
	 *
	 * \param units
	 *        The new motor encoder units
	 *
	 * \return 1 if the operation was successful or PROS_ERR if the operation
	 * failed, setting errno.
	 *
	 * \b Example
	 * \code
	 * void initialize() {
	 *   pros::Motor motor (1);
	 *   motor.set_encoder_units(E_MOTOR_ENCODER_DEGREES);
	 *   std::cout << "Encoder Units: " << motor.get_encoder_units();
	 * }
	 * \endcode
	 */
	std::int32_t set_encoder_units(const MotorUnits units, const std::uint8_t index = 0) const;
	/**
	 * Sets one of MotorUnits for the motor encoder. Works with the C
	 * enum and the C++ enum class.
	 *
	 * \note This is one of many Motor functions that takes in an optional index parameter.
	 * 		 This parameter can be ignored by most users but exists to give a shared base class
	 * 		 for motors and motor groups
	 *
	 * This function uses the following values of errno when an error state is
	 * reached:
	 *
	 * ENODEV - The port cannot be configured as a motor
	 *
	 * EOVERFLOW - The index is non 0
	 *
	 * \param index Optional parameter.
	 * 		  The zero-indexed index of the motor to get the target position of.
	 * 		  By default index is 0, and will return an error for a non-zero index
	 *
	 * * \param units
	 *        The new motor encoder units
	 *
	 * \return 1 if the operation was successful or PROS_ERR if the operation
	 * failed, setting errno.
	 *
	 * \b Example
	 * \code
	 * void initialize() {
	 *   pros::Motor motor (1);
	 *   motor.set_encoder_units(E_MOTOR_ENCODER_DEGREES);
	 *   std::cout << "Encoder Units: " << motor.get_encoder_units();
	 * }
	 * \endcode
	 */
	std::int32_t set_encoder_units(const pros::motor_encoder_units_e_t units, const std::uint8_t index = 0) const;
	/**
	 * Sets one of the gear cartridge (red, green, blue) for the motor. Usable with
	 * the C++ enum class and the C enum.
	 *
	 * \note This is one of many Motor functions that takes in an optional index parameter.
	 * 		 This parameter can be ignored by most users but exists to give a shared base class
	 * 		 for motors and motor groups
	 *
	 * This function uses the following values of errno when an error state is
	 * reached:
	 *
	 * ENODEV - The port cannot be configured as a motor
	 *
	 * EOVERFLOW - The index is non 0
	 *
	 * \param index Optional parameter.
	 * 		  The zero-indexed index of the motor to get the target position of.
	 * 		  By default index is 0, and will return an error for a non-zero index
	 * \param gearset
	 *        The new motor gearset
	 *
	 * \return 1 if the operation was successful or PROS_ERR if the operation
	 * failed, setting errno.
	 *
	 * \b Example
	 * \code
	 * void initialize() {
	 *   pros::Motor motor (1);
	 *   motor.set_gearing(E_MOTOR_GEARSET_06);
	 *   std::cout << "Gearset: " << motor.get_gearing();
	 * }
	 * \endcode
	 */
	std::int32_t set_gearing(const MotorGears gearset, const std::uint8_t index = 0) const;

	/**
	 * Sets one of the gear cartridge (red, green, blue) for the motor. Usable with
	 * the C++ enum class and the C enum.

	 * \note This is one of many Motor functions that takes in an optional index parameter.
	 * 		 This parameter can be ignored by most users but exists to give a shared base class
	 * 		 for motors and motor groups
	 *
	 * This function uses the following values of errno when an error state is
	 * reached:
	 *
	 * ENODEV - The port cannot be configured as a motor
	 *
	 * EOVERFLOW - The index is non 0
	 *
	 * \param gearset
	 *        The new motor gearset
	 *
	 * \param index Optional parameter.
	 * 		  The zero-indexed index of the motor to get the target position of.
	 * 		  By default index is 0, and will return an error for a non-zero index
	 *
	 *
	 * \return 1 if the operation was successful or PROS_ERR if the operation
	 * failed, setting errno.
	 *
	 * \b Example
	 * \code
	 * void initialize() {
	 *   pros::Motor motor (1);
	 *   motor.set_gearing(E_MOTOR_GEARSET_06);
	 *   std::cout << "Gearset: " << motor.get_gearing();
	 * }
	 * \endcode
	 */
	std::int32_t set_gearing(const pros::motor_gearset_e_t gearset, const std::uint8_t index = 0) const;

	/**
	 * Sets the reverse flag for the motor.
	 *
	 * This will invert its movements and the values returned for its position.
	 *
	 * \note This is one of many Motor functions that takes in an optional index parameter.
	 * 		 This parameter can be ignored by most users but exists to give a shared base class
	 * 		 for motors and motor groups
	 *
	 * This function uses the following values of errno when an error state is
	 * reached:
	 *
	 * EOVERFLOW - The index is non 0
	 *
	 * \param reverse
	 *        True reverses the motor, false is default direction
	 *
	 * \param index Optional parameter.
	 * 		  The zero-indexed index of the motor to get the target position of.
	 * 		  By default index is 0, and will return an error for a non-zero index
	 *
	 * \return 1 if the operation was successful or PROS_ERR if the operation
	 * failed, setting errno.
	 *
	 * \b Example
	 * \code
	 * void initialize() {
	 *   pros::Motor motor (1);
	 *   motor.set_reversed(true);
	 *   std::cout << "Is this motor reversed? " << motor.is_reversed();
	 * }
	 * \endcode
	 */
	std::int32_t set_reversed(const bool reverse, const std::uint8_t index = 0);

	/**
	 * Sets the voltage limit for the motor in Volts.
	 *
	 * This function uses the following values of errno when an error state is
	 * reached:
	 * ENODEV - The port cannot be configured as a motor
	 *
	 * \param limit
	 *        The new voltage limit in Volts
	 *
	 * \return 1 if the operation was successful or PROS_ERR if the operation
	 * failed, setting errno.
	 *
	 * \b Example
	 * \code
	 * void autonomous() {
	 *   pros::Motor motor (1);
	 *   pros::Controller master (E_CONTROLLER_MASTER);
	 *
	 *   motor.set_voltage_limit(10000);
	 *   while (true) {
	 *     motor = master.get_analog(E_CONTROLLER_ANALOG_LEFT_Y);
	 *     // The motor will not output more than 10 V
	 *     pros::delay(2);
	 *   }
	 * }
	 * \endcode
	 */
	std::int32_t set_voltage_limit(const std::int32_t limit, const std::uint8_t index = 0) const;

	/**
	 * Sets the position for the motor in its encoder units.
	 *
	 * This will be the future reference point for the motor's "absolute"
	 * position.
	 *
	 * \note This is one of many Motor functions that takes in an optional index parameter.
	 * 		 This parameter can be ignored by most users but exists to give a shared base class
	 * 		 for motors and motor groups
	 *
	 * This function uses the following values of errno when an error state is
	 * reached:
	 *
	 * ENODEV - The port cannot be configured as a motor
	 *
	 * EOVERFLOW - The index is non 0
	 *
	 * \param position
	 *        The new reference position in its encoder units
	 *
	 * \param index Optional parameter.
	 * 		  The zero-indexed index of the motor to get the target position of.
	 * 		  By default index is 0, and will return an error for a non-zero index
	 *
	 *
	 * \return 1 if the operation was successful or PROS_ERR if the operation
	 * failed, setting errno.
	 *
	 * \b Example
	 * \code
	 * void autonomous() {
	 *   pros::Motor motor (1);
	 *   motor.move_absolute(100, 100); // Moves 100 units forward
	 *   motor.move_absolute(100, 100); // This does not cause a movement
	 *
	 *   motor.set_zero_position(80);
	 *   motor.move_absolute(100, 100); // Moves 80 units forward
	 * }
	 * \endcode
	 *
	 */
	std::int32_t set_zero_position(const double position, const std::uint8_t index = 0) const;

	/**
	 * Sets the "absolute" zero position of the motor to its current position.
	 *
	 * \note This is one of many Motor functions that takes in an optional index parameter.
	 * 		 This parameter can be ignored by most users but exists to give a shared base class
	 * 		 for motors and motor groups
	 *
	 * This function uses the following values of errno when an error state is
	 * reached:
	 *
	 * ENODEV - The port cannot be configured as a motor
	 *
	 * EOVERFLOW - The index is non 0
	 *
	 * \param index Optional parameter.
	 * 		  The zero-indexed index of the motor to get the target position of.
	 * 		  By default index is 0, and will return an error for a non-zero index
	 *
	 * \return 1 if the operation was successful or PROS_ERR if the operation
	 * failed, setting errno.
	 *
	 * \b Example
	 * \code
	 * void autonomous() {
	 *   pros::Motor motor (1);
	 *   motor.move_absolute(100, 100); // Moves 100 units forward
	 *   motor.move_absolute(100, 100); // This does not cause a movement
	 *
	 *   motor.tare_position();
	 *   motor.move_absolute(100, 100); // Moves 100 units forward
	 * }
	 * \endcode
	 */
	std::int32_t tare_position(const std::uint8_t index = 0) const;

	/**
	 * Gets the number of motors.
	 *
	 * \return Always returns 1
	 *
	 */
	std::int8_t size(void) const;

	static std::vector<Motor> get_all_devices();

	/**
	 * gets the port number of the motor
	 *
	 * \return The signed port of the motor. (negative if the motor is reversed)
	 *
	 */
	std::int8_t get_port(const std::uint8_t index = 0) const;

	///@}

	/// \name Additional motor functions
	/// These functions allow for motors and motor groups to be used interchangeably
	///@{
	/**
	 * Gets a vector containing the target position set for the motor by the user
	 *
	 * This function uses the following values of errno when an error state is
	 * reached:
	 * ENODEV - The port cannot be configured as a motor
	 *
	 *
	 * \return A vector containing the target position in its encoder units or PROS_ERR_F if the
	 * operation failed, setting errno.
	 *
	 * \b Example
	 * \code
	 * void autonomous() {
	 *   pros::Motor motor (1);
	 *   motor.move_absolute(100, 100);
	 *   std::cout << "Motor Target: " << motor.get_target_position_all()[0];
	 *   // Prints 100
	 * }
	 * \endcode
	 */
	std::vector<double> get_target_position_all(void) const;

	/**
	 * Gets a vector containing the velocity commanded to the motor by the user
	 *
	 * This function uses the following values of errno when an error state is
	 * reached:
	 * ENODEV - The port cannot be configured as a motor
	 *
	 * \return A vector containing the commanded motor velocity from +-100,
	 * +-200, or +-600, or PROS_ERR if the operation failed, setting errno.
	 *
	 * \b Example
	 * \code
	 * void opcontrol() {
	 *   pros::Motor motor (1);
	 *   pros::Controller master (E_CONTROLLER_MASTER);
	 *   while (true) {
	 *     motor.move_velocity(master.get_analog(E_CONTROLLER_ANALOG_LEFT_Y));
	 *     std::cout << "Motor Velocity: " << motor.get_target_velocity_all()[0];
	 *     // Prints the value of E_CONTROLLER_ANALOG_LEFT_Y
	 *     pros::delay(2);
	 *   }
	 * }
	 * \endcode
	 */
	std::vector<std::int32_t> get_target_velocity_all(void) const;

	/**
	 * Gets a vector containing the actual velocity commanded of the motor
	 *
	 * This function uses the following values of errno when an error state is
	 * reached:
	 * ENODEV - The port cannot be configured as a motor
	 *
	 * \return A vector containing the motor's actual velocity in RPM or PROS_ERR_F
	 * if the operation failed, setting errno.
	 *
	 * \b Example
	 * \code
	 * void opcontrol() {
	 *   pros::Motor motor (1);
	 *   pros::Controller master (E_CONTROLLER_MASTER);
	 *   while (true) {
	 *     motor.move_velocity(master.get_analog(E_CONTROLLER_ANALOG_LEFT_Y));
	 *     std::cout << "Motor Velocity: " << motor.get_actual_velocity_all()[0];
	 *     // Prints the value of E_CONTROLLER_ANALOG_LEFT_Y
	 *     pros::delay(2);
	 *   }
	 * }
	 * \endcode
	 */
	std::vector<double> get_actual_velocity_all(void) const;

	/**
	 * Gets a vector containing the current drawn by the motor in mA.
	 *
	 * This function uses the following values of errno when an error state is
	 * reached:
	 *
	 * ENODEV - The port cannot be configured as a motor
	 *
	 *
	 * \return A vector containing the motor's current in mA or PROS_ERR if the operation failed,
	 * setting errno.
	 *
	 * \b Example
	 * \code
	 * void opcontrol() {
	 *   pros::Motor motor (1);
	 *   pros::Controller master (E_CONTROLLER_MASTER);
	 *   while (true) {
	 *     motor = master.get_analog(E_CONTROLLER_ANALOG_LEFT_Y);
	 *     std::cout << "Motor Current Draw: " << motor.get_current_draw_all()[0];
	 *     pros::delay(2);
	 *   }
	 * }
	 * \endcode
	 */
	std::vector<std::int32_t> get_current_draw_all(void) const;

	/**
	 * Gets a vector containing the direction of movement for the motor.
	 *
	 *
	 * This function uses the following values of errno when an error state is
	 * reached:
	 *
	 * ENODEV - The port cannot be configured as a motor
	 *
	 *
	 * \return A vector containing 1 for moving in the positive direction, -1 for moving in the
	 * negative direction, and PROS_ERR if the operation failed, setting errno.
	 *
	 * \b Example
	 * \code
	 * void opcontrol() {
	 *   pros::Motor motor (1);
	 *   pros::Controller master (E_CONTROLLER_MASTER);
	 *   while (true) {
	 *     motor = master.get_analog(E_CONTROLLER_ANALOG_LEFT_Y);
	 *     std::cout << "Motor Direction: " << motor.get_direction_all()[0];
	 *     pros::delay(2);
	 *   }
	 * }
	 * \endcode
	 */
	std::vector<std::int32_t> get_direction_all(void) const;

	/**
	 * Gets a vector containing the efficiency of the motor in percent.
	 *
	 * An efficiency of 100% means that the motor is moving electrically while
	 * drawing no electrical power, and an efficiency of 0% means that the motor
	 * is drawing power but not moving.
	 *
	 * This function uses the following values of errno when an error state is
	 * reached:
	 *
	 * ENODEV - The port cannot be configured as a motor
	 *
	 *
	 * \return A vector containing The motor's efficiency in percent or PROS_ERR_F if the operation
	 * failed, setting errno.
	 *
	 * \b Example
	 * \code
	 * void opcontrol() {
	 *   pros::Motor motor (1);
	 *   pros::Controller master (E_CONTROLLER_MASTER);
	 *   while (true) {
	 *     motor = master.get_analog(E_CONTROLLER_ANALOG_LEFT_Y);
	 *     std::cout << "Motor Efficiency: " << motor.get_efficiency();
	 *     pros::delay(2);
	 *   }
	 * }
	 * \endcode
	 */
	std::vector<double> get_efficiency_all(void) const;

	/**
	 * Gets a vector of the faults experienced by the motor.
	 *
	 * Compare this bitfield to the bitmasks in pros::motor_fault_e_t.
	 *
	 * This function uses the following values of errno when an error state is
	 * reached:
	 *
	 * ENODEV - The port cannot be configured as a motor
	 *
	 * \return A bitfield containing the motor's faults.
	 *
	 * \b Example
	 * \code
	 * void opcontrol() {
	 *   pros::Motor motor (1);
	 *   pros::Controller master (E_CONTROLLER_MASTER);
	 *   while (true) {
	 *     motor = master.get_analog(E_CONTROLLER_ANALOG_LEFT_Y);
	 *     std::cout << "Motor Faults: " << motor.get_faults_all()[0];
	 * 	   pros::delay(2);
	 *   }
	 * }
	 * \endcode
	 */
	std::vector<std::uint32_t> get_faults_all(void) const;

	/**
	 * Gets a vector of the flags set by the motor's operation.
	 *
	 * Compare this bitfield to the bitmasks in pros::motor_flag_e_t.
	 *
	 * This function uses the following values of errno when an error state is
	 * reached:
	 *
	 * ENODEV - The port cannot be configured as a motor
	 *
	 *
	 * \return A bitfield containing the motor's flags.
	 *
	 * \b Example
	 * \code
	 * void opcontrol() {
	 *   pros::Motor motor (1);
	 *   pros::Controller master (E_CONTROLLER_MASTER);
	 *   while (true) {
	 *     motor = master.get_analog(E_CONTROLLER_ANALOG_LEFT_Y);
	 *     std::cout << "Motor Faults: " << motor.get_faults_all()[0];
	 *     pros::delay(2);
	 *   }
	 * }
	 * \endcode
	 */
	std::vector<std::uint32_t> get_flags_all(void) const;

	/**
	 * Gets a vector containing the absolute position of the motor in its encoder units.
	 *
	 * This function uses the following values of errno when an error state is
	 * reached:
	 *
	 * ENODEV - The port cannot be configured as a motor

	 *
	 * \return A vector containing the motor's absolute position in its encoder units or PROS_ERR_F
	 * if the operation failed, setting errno.
	 *
	 * \b Example
	 * \code
	 * void opcontrol() {
	 *   pros::Motor motor (1);
	 *   pros::Controller master (E_CONTROLLER_MASTER);
	 *   while (true) {
	 *     motor = master.get_analog(E_CONTROLLER_ANALOG_LEFT_Y);
	 *     std::cout << "Motor Position: " << motor.get_position_all()[0];
	 *     pros::delay(2);
	 *   }
	 * }
	 * \endcode
	 */
	std::vector<double> get_position_all(void) const;

	/**
	 * Gets a vector containing the power drawn by the motor in Watts.
	 *
	 * This function uses the following values of errno when an error state is
	 * reached:
	 *
	 * ENODEV - The port cannot be configured as a motor
	 *
	 * \return A vector containing the motor's power draw in Watts or PROS_ERR_F if the operation
	 * failed, setting errno.
	 *
	 * \b Example
	 * \code
	 * void opcontrol() {
	 *   pros::Motor motor (1);
	 *   pros::Controller master (E_CONTROLLER_MASTER);
	 *   while (true) {
	 *     motor = master.get_analog(E_CONTROLLER_ANALOG_LEFT_Y);
	 *     std::cout << "Motor Power: " << motor.get_power_all()[0];
	 *     pros::delay(2);
	 *   }
	 * }
	 * \endcode
	 */
	std::vector<double> get_power_all(void) const;

	/**
	 * Gets a vector of the raw encoder count of the motor at a given timestamp.
	 *
	 *
	 * This function uses the following values of errno when an error state is
	 * reached:
	 *
	 * ENODEV - The port cannot be configured as a motor
	 *
	 * \param timestamp
	 *            A pointer to a time in milliseconds for which the encoder count
	 *            will be returned. If NULL, the timestamp at which the encoder
	 *            count was read will not be supplied
	 *
	 * \return A vector containing the raw encoder count at the given timestamp or PROS_ERR if the
	 * operation failed.
	 *
	 * \b Example
	 * \code
	 * void opcontrol() {
	 *   std::uint32_t now = pros::millis();
	 *   pros::Motor motor (1);
	 *   pros::Controller master (E_CONTROLLER_MASTER);
	 *   while (true) {
	 *     motor = master.get_analog(E_CONTROLLER_ANALOG_LEFT_Y);
	 *     std::cout << "Motor Position: " << motor.get_raw_position(&now);
	 *     pros::delay(2);
	 *   }
	 * }
	 * \endcode
	 */
	std::vector<std::int32_t> get_raw_position_all(std::uint32_t* const timestamp) const;

	/**
	 * Gets a vector of the temperature of the motor in degrees Celsius.
	 *
	 * This function uses the following values of errno when an error state is
	 * reached:
	 * ENODEV - The port cannot be configured as a motor
	 *
	 * \return A vector contaioning the motor's temperature in degrees Celsius
	 * or PROS_ERR_F if the operation failed, setting errno.
	 *
	 * \b Example
	 * \code
	 * void opcontrol() {
	 *   pros::Motor motor (1);
	 *   pros::Controller master (E_CONTROLLER_MASTER);
	 *   while (true) {
	 *     motor = master.get_analog(E_CONTROLLER_ANALOG_LEFT_Y);
	 *     std::cout << "Motor Temperature: " << motor.get_temperature_all()[0];
	 *     pros::delay(2);
	 *   }
	 * }
	 * \endcode
	 */
	std::vector<double> get_temperature_all(void) const;

	/**
	 * Gets a vector of the torque generated by the motor in Newton Meters (Nm).
	 *
	 * This function uses the following values of errno when an error state is
	 * reached:
	 * ENODEV - The port cannot be configured as a motor
	 *
	 * \return A vector containing the motor's torque in Nm or PROS_ERR_F if the operation failed,
	 * setting errno.
	 *
	 * \b Example
	 * \code
	 * void opcontrol() {
	 *   pros::Motor motor (1);
	 *   pros::Controller master (E_CONTROLLER_MASTER);
	 *   while (true) {
	 *     motor = master.get_analog(E_CONTROLLER_ANALOG_LEFT_Y);
	 *     std::cout << "Motor Torque: " << motor.get_torque();
	 *     pros::delay(2);
	 *   }
	 * }
	 * \endcode
	 */
	std::vector<double> get_torque_all(void) const;

	/**
	 * Gets a vector of the voltage delivered to the motor in millivolts.
	 *
	 * This function uses the following values of errno when an error state is
	 * reached:
	 * ENODEV - The port cannot be configured as a motor
	 *
	 *
	 * \return A vector of the motor's voltage in mV or PROS_ERR_F if the operation failed,
	 * setting errno.
	 *
	 * \b Example
	 * \code
	 * void opcontrol() {
	 *   pros::Motor motor (1);
	 *   pros::Controller master (E_CONTROLLER_MASTER);
	 *   while (true) {
	 *     motor = master.get_analog(E_CONTROLLER_ANALOG_LEFT_Y);
	 *     std::cout << "Motor Voltage: " << motor.get_voltage_all()[0];
	 *     pros::delay(2);
	 *   }
	 * }
	 * \endcode
	 */
	std::vector<std::int32_t> get_voltage_all(void) const;

	/**
	 * Checks if the motor is drawing over its current limit.
	 *
	 * This function uses the following values of errno when an error state is
	 * reached:
	 * ENODEV - The port cannot be configured as a motor
	 *
	 * \return A vector containing 1 if the motor's current limit is being exceeded and 0 if the
	 * current limit is not exceeded, or PROS_ERR if the operation failed, setting
	 * errno.
	 *
	 * \b Example
	 * \code
	 * void opcontrol() {
	 *   pros::Motor motor (1);
	 *   pros::Controller master (E_CONTROLLER_MASTER);
	 *   while (true) {
	 *     motor = master.get_analog(E_CONTROLLER_ANALOG_LEFT_Y);
	 *     std::cout << "Is the motor over its current limit?: " << motor.is_over_current_all()[0];
	 *     pros::delay(2);
	 *   }
	 * }
	 * \endcode
	 */
	std::vector<std::int32_t> is_over_current_all(void) const;

	/**
	 * Gets the temperature limit flag for the motor.
	 *
	 * This function uses the following values of errno when an error state is
	 * reached:
	 * ENODEV - The port cannot be configured as a motor
	 *
	 * \return A vector containing 1 if the temperature limit is exceeded and 0 if the temperature is
	 * below the limit, or PROS_ERR if the operation failed, setting errno.
	 *
	 * \b Example
	 * \code
	 * void opcontrol() {
	 *   pros::Motor motor (1);
	 *   pros::Controller master (E_CONTROLLER_MASTER);
	 *   while (true) {
	 *     motor = master.get_analog(E_CONTROLLER_ANALOG_LEFT_Y);
	 *     std::cout << "Is the motor over its temperature limit?: " << motor.is_over_temp_all();
	 *     pros::delay(2);
	 *   }
	 * }
	 * \endcode
	 */
	std::vector<std::int32_t> is_over_temp_all(void) const;

	/**
	 * Gets a vector containing the brake mode that was set for the motor.
	 *
	 * This function uses the following values of errno when an error state is
	 * reached:
	 * ENODEV - The port cannot be configured as a motor
	 *
	 * \return One of Motor_Brake, according to what was set for the
	 * motor, or E_MOTOR_BRAKE_INVALID if the operation failed, setting errno.
	 *
	 * \b Example
	 * \code
	 * void initialize() {
	 *   pros::Motor motor (1);
	 *   motor.set_brake_mode(pros::E_MOTOR_BRAKE_HOLD);
	 *   std::cout << "Brake Mode: " << motor.get_brake_mode();
	 * }
	 * \endcode
	 */
	std::vector<MotorBrake> get_brake_mode_all(void) const;

	/**
	 * Gets a vector containing the current limit for the motor in mA.
	 *
	 * The default value is 2500 mA.
	 *
	 * This function uses the following values of errno when an error state is
	 * reached:
	 * ENODEV - The port cannot be configured as a motor
	 *
	 * \return A vector containing the motor's current limit in mA or PROS_ERR if the operation failed,
	 * setting errno.
	 *
	 * \b Example
	 * \code
	 * void opcontrol() {
	 *   pros::Motor motor (1);
	 *   while (true) {
	 *     std::cout << "Motor Current Limit: " << motor.get_current_limit_all()[0];
	 *     pros::delay(2);
	 *   }
	 * }
	 * \endcode
	 */
	std::vector<std::int32_t> get_current_limit_all(void) const;

	/**
	 * Gets a vector containing the encoder units that were set for the motor.
	 *
	 * This function uses the following values of errno when an error state is
	 * reached:
	 * ENODEV - The port cannot be configured as a motor
	 *
	 * \return A vector containing One of Motor_Units according to what is set for the
	 * motor or E_MOTOR_ENCODER_INVALID if the operation failed.
	 *
	 * \b Example
	 * \code
	 * void initialize() {
	 *   pros::Motor motor (1, E_MOTOR_GEARSET_06, E_MOTOR_ENCODER_COUNTS);
	 *   std::cout << "Motor Encoder Units: " << motor.get_encoder_units_all()[0];
	 * }
	 * \endcode
	 */
	std::vector<MotorUnits> get_encoder_units_all(void) const;

	/**
	 * Gets a vector containing the gearset that was set for the motor.
	 *
	 * This function uses the following values of errno when an error state is
	 * reached:
	 * ENODEV - The port cannot be configured as a motor
	 *
	 * \return A vector containing one of Motor_Gears according to what is set for the motor,
	 * or pros::Motor_Gears::invalid if the operation failed.
	 *
	 * \b Example
	 * \code
	 * void initialize() {
	 *   pros::Motor motor (1, E_MOTOR_GEARSET_06, E_MOTOR_ENCODER_COUNTS);
	 *   std::cout << "Motor Gearing: " << motor.get_gearing_all()[0];
	 * }
	 * \endcode
	 */
	std::vector<MotorGears> get_gearing_all(void) const;

	/**
	 * Gets returns a vector with all the port numbers in the motor group.
	 *
	 * \return A vector containing the signed port of the motor. (negative if the motor is reversed)
	 */
	std::vector<std::int8_t> get_port_all(void) const;

	/**
	 * Gets a vector of the voltage limit set by the user.
	 *
	 * Default value is 0V, which means that there is no software limitation
	 * imposed on the voltage.
	 *
	 * This function uses the following values of errno when an error state is
	 * reached:
	 * ENODEV - The port cannot be configured as a motor
	 *
	 * \return A vector containing the motor's voltage limit in V or PROS_ERR if the operation failed,
	 * setting errno.
	 *
	 * \b Example
	 * \code
	 * void initialize() {
	 *   pros::Motor motor (1);
	 *   std::cout << "Motor Voltage Limit: " << motor.get_voltage_limit_all()[0];
	 * }
	 * \endcode
	 */
	std::vector<std::int32_t> get_voltage_limit_all(void) const;

	/**
	 * Gets a vector containg whether the motor is reversed or not
	 *
	 * \return A vector containing 1 if the motor has been reversed and 0 if the motor was not
	 * reversed, or PROS_ERR if the operation failed, setting errno.
	 *
	 * \b Example
	 * \code
	 * void initialize() {
	 *   pros::Motor motor (1);
	 *   std::cout << "Is the motor reversed? " << motor.is_reversed_all()[0];
	 *   // Prints "0"
	 * }
	 * \endcode
	 */
	std::vector<std::int32_t> is_reversed_all(void) const;

	/**
	 * Sets one of Motor_Brake to the motor.
	 *
	 * This function uses the following values of errno when an error state is
	 * reached:
	 * ENODEV - The port cannot be configured as a motor
	 *
	 * \param mode
	 *        The Motor_Brake to set for the motor
	 *
	 * \return 1 if the operation was successful or PROS_ERR if the operation
	 * failed, setting errno.
	 *
	 * \b Example
	 * \code
	 * void initialize() {
	 *   pros::Motor motor (1);
	 *   motor.set_brake_mode_all(pros::E_MOTOR_BRAKE_HOLD);
	 *   std::cout << "Brake Mode: " << motor.get_brake_mode();
	 * }
	 * \endcode
	 */
	std::int32_t set_brake_mode_all(const MotorBrake mode) const;

	/**
	 * Sets one of Motor_Brake to the motor.
	 *
	 * This function uses the following values of errno when an error state is
	 * reached:
	 * ENODEV - The port cannot be configured as a motor
	 *
	 * \param mode
	 *        The Motor_Brake to set for the motor
	 *
	 * \return 1 if the operation was successful or PROS_ERR if the operation
	 * failed, setting errno.
	 *
	 * \b Example
	 * \code
	 * void initialize() {
	 *   pros::Motor motor (1);
	 *   motor.set_brake_mode_all(pros::E_MOTOR_BRAKE_HOLD);
	 *   std::cout << "Brake Mode: " << motor.get_brake_mode();
	 * }
	 * \endcode
	 */
	std::int32_t set_brake_mode_all(const pros::motor_brake_mode_e_t mode) const;

	/**
	 * Sets the current limit for the motor in mA.
	 *
	 * This function uses the following values of errno when an error state is
	 * reached:
	 * ENODEV - The port cannot be configured as a motor
	 *
	 * \param limit
	 *        The new current limit in mA
	 *
	 * \return 1 if the operation was successful or PROS_ERR if the operation
	 * failed, setting errno.
	 *
	 * \b Example
	 * \code
	 * void opcontrol() {
	 *   pros::Motor motor (1);
	 *   pros::Controller master (E_CONTROLLER_MASTER);
	 *
	 * motor.set_current_limit_all(1000);
	 * while (true) {
	 *   motor = controller_get_analog(E_CONTROLLER_ANALOG_LEFT_Y);
	 *   // The motor will reduce its output at 1000 mA instead of the default 2500 mA
	 *   pros::delay(2);
	 *   }
	 * }
	 * \endcode
	 */
	std::int32_t set_current_limit_all(const std::int32_t limit) const;

	/**
	 * Sets one of Motor_Units for the motor encoder. Works with the C
	 * enum and the C++ enum class.
	 *
	 * \note This is one of many Motor functions that takes in an optional index parameter.
	 * 		 This parameter can be ignored by most users but exists to give a shared base class
	 * 		 for motors and motor groups
	 *
	 * This function uses the following values of errno when an error state is
	 * reached:
	 *
	 * ENODEV - The port cannot be configured as a motor
	 *
	 * EOVERFLOW - The index is non 0
	 *
	 * * \param units
	 *        The new motor encoder units
	 *
	 * \param index Optional parameter.
	 * 		  The zero-indexed index of the motor to get the target position of.
	 * 		  By default index is 0, and will return an error for a non-zero index
	 *
	 * \return 1 if the operation was successful or PROS_ERR if the operation
	 * failed, setting errno.
	 *
	 * \b Example
	 * \code
	 * void initialize() {
	 *   pros::Motor motor (1);
	 *   motor.set_encoder_units_all(E_MOTOR_ENCODER_DEGREES);
	 *   std::cout << "Encoder Units: " << motor.get_encoder_units();
	 * }
	 * \endcode
	 */
	std::int32_t set_encoder_units_all(const MotorUnits units) const;

	/**
	 * Sets one of Motor_Units for the motor encoder. Works with the C
	 * enum and the C++ enum class.
	 *
	 * This function uses the following values of errno when an error state is
	 * reached:
	 * ENODEV - The port cannot be configured as a motor
	 *
	 * \param units
	 *        The new motor encoder units
	 *
	 * \return 1 if the operation was successful or PROS_ERR if the operation
	 * failed, setting errno.
	 *
	 * \b Example
	 * \code
	 * void initialize() {
	 *   pros::Motor motor (1);
	 *   motor.set_encoder_units_all(E_MOTOR_ENCODER_DEGREES);
	 *   std::cout << "Encoder Units: " << motor.get_encoder_units();
	 * }
	 * \endcode
	 */
	std::int32_t set_encoder_units_all(const pros::motor_encoder_units_e_t units) const;

	/**
	 * Sets one of the gear cartridge (red, green, blue) for the motor. Usable with
	 * the C++ enum class and the C enum.
	 *
	 * This function uses the following values of errno when an error state is
	 * reached:
	 * ENODEV - The port cannot be configured as a motor
	 *
	 * \param gearset
	 *        The new motor gearset
	 *
	 * \return 1 if the operation was successful or PROS_ERR if the operation
	 * failed, setting errno.
	 *
	 * \b Example
	 * \code
	 * void initialize() {
	 *   pros::Motor motor (1);
	 *   motor.set_gearing_all(E_MOTOR_GEARSET_06);
	 *   std::cout << "Gearset: " << motor.get_gearing();
	 * }
	 * \endcode
	 */
	std::int32_t set_gearing_all(const MotorGears gearset) const;

	/**
	 * Sets one of the gear cartridge (red, green, blue) for the motor. Usable with
	 * the C++ enum class and the C enum.
	 *
	 * This function uses the following values of errno when an error state is
	 * reached:
	 * ENODEV - The port cannot be configured as a motor
	 *
	 * \param gearset
	 *        The new motor gearset
	 *
	 * \return 1 if the operation was successful or PROS_ERR if the operation
	 * failed, setting errno.
	 *
	 * \b Example
	 * \code
	 * void initialize() {
	 *   pros::Motor motor (1);
	 *   motor.set_gearing_all(E_MOTOR_GEARSET_06);
	 *   std::cout << "Gearset: " << motor.get_gearing();
	 * }
	 * \endcode
	 */
	std::int32_t set_gearing_all(const pros::motor_gearset_e_t gearset) const;

	/**
	 * Sets the reverse flag for the motor.
	 *
	 * This will invert its movements and the values returned for its position.
	 *
	 *
	 * \param reverse
	 *        True reverses the motor, false is default direction
	 *
	 * \return 1
	 *
	 * \b Example
	 * \code
	 * void initialize() {
	 *   pros::Motor motor (1);
	 *   motor.set_reversed_all(true);
	 *   std::cout << "Is this motor reversed? " << motor.is_reversed();
	 * }
	 * \endcode
	 */
	std::int32_t set_reversed_all(const bool reverse);

	/**
	 * Sets the voltage limit for the motor in Volts.
	 *
	 * \note This is one of many Motor functions that takes in an optional index parameter.
	 * 		 This parameter can be ignored by most users but exists to give a shared base class
	 * 		 for motors and motor groups
	 *
	 * This function uses the following values of errno when an error state is
	 * reached:
	 *
	 * ENODEV - The port cannot be configured as a motor
	 *
	 * EOVERFLOW - The index is non 0
	 *
	 * \param limit
	 *        The new voltage limit in Volts
	 *
	 * \param index Optional parameter.
	 * 		  The zero-indexed index of the motor to get the target position of.
	 * 		  By default index is 0, and will return an error for a non-zero index
	 *
	 * \return 1 if the operation was successful or PROS_ERR if the operation
	 * failed, setting errno.
	 *
	 * \b Example
	 * \code
	 * void autonomous() {
	 *   pros::Motor motor (1);
	 *   pros::Controller master (E_CONTROLLER_MASTER);
	 *
	 *   motor.set_voltage_limit_all(10000);
	 *   while (true) {
	 *     motor = master.get_analog(E_CONTROLLER_ANALOG_LEFT_Y);
	 *     // The motor will not output more than 10 V
	 *     pros::delay(2);
	 *   }
	 * }
	 * \endcode
	 */
	std::int32_t set_voltage_limit_all(const std::int32_t limit) const;

	/**
	 * Sets the position for the motor in its encoder units.
	 *
	 * This will be the future reference point for the motor's "absolute"
	 * position.
	 *
	 * This function uses the following values of errno when an error state is
	 * reached:
	 * ENODEV - The port cannot be configured as a motor
	 *
	 * \param position
	 *        The new reference position in its encoder units
	 *
	 * \return 1 if the operation was successful or PROS_ERR if the operation
	 * failed, setting errno.
	 *
	 * \b Example
	 * \code
	 * void autonomous() {
	 *   pros::Motor motor (1);
	 *   motor.move_absolute(100, 100); // Moves 100 units forward
	 *   motor.move_absolute(100, 100); // This does not cause a movement
	 *
	 *   motor.set_zero_position_all(80);
	 *   motor.move_absolute(100, 100); // Moves 80 units forward
	 * }
	 * \endcode
	 *
	 */
	std::int32_t set_zero_position_all(const double position) const;

	/**
	 * Sets the "absolute" zero position of the motor to its current position.
	 *
	 * This function uses the following values of errno when an error state is
	 * reached:
	 * ENODEV - The port cannot be configured as a motor
	 *
	 * \return 1 if the operation was successful or PROS_ERR if the operation
	 * failed, setting errno.
	 *
	 * \b Example
	 * \code
	 * void autonomous() {
	 *   pros::Motor motor (1);
	 *   motor.move_absolute(100, 100); // Moves 100 units forward
	 *   motor.move_absolute(100, 100); // This does not cause a movement
	 *
	 *   motor.tare_position_all();
	 *   motor.move_absolute(100, 100); // Moves 100 units forward
	 * }
	 * \endcode
	 */
	std::int32_t tare_position_all(void) const;

	///@}

	private:
	/**
	 * The port of the motor. Negative ports indicate that the motor is reversed
	 */
	std::int8_t _port;
};
namespace literals {
const pros::Motor operator"" _mtr(const unsigned long long int m);
const pros::Motor operator"" _rmtr(const unsigned long long int m);
}  // namespace literals
}  // namespace v5
}  // namespace pros
#endif  // _PROS_MOTORS_HPP_<|MERGE_RESOLUTION|>--- conflicted
+++ resolved
@@ -54,7 +54,6 @@
 	 * \param gearset = pros::v5::MotorGears::green
 	 * 		  Optional parameter for the gearset for the motor.
 	 * 		  Does not explicitly set the gearset if not specified or if the gearset is invalid
-<<<<<<< HEAD
 	 *
 	 * \param encoder_units = pros::v5::MotorUnits::degrees
 	 * 		  Optional parameter for the encoder units of the motor
@@ -80,30 +79,7 @@
 	/// \name Motor movement functions
 	/// These functions allow programmers to make motors move
 	///@{
-=======
-	 * 
-	 * \param encoder_units = pros::v5::MotorUnits::degrees
-	 * 		  Optional parameter for the encoder units of the motor
-	 * 		  Does not explicitly set the gearset if not specified or if the gearset is invalid
-	 * 
-	 * \b Example
- 	 * \code
- 	 * void opcontrol() {
-	 * 	Motor first_motor(1); //Creates a motor on port 1 without altering gearset or encoder units
-	 *  Motor reversed_motor(-2); //Creates a reversed motor on port 1 port 1 without altering gearset or encoder units
-	 *  Motor blue_motor(3, pros::v5::MotorGears::blue); //Creates a motor on port 3 with blue gear set
-	 *  Motor rotations_motor(4, pros::v5::MotorGears::green, pros::v5::MotorUnits::rotations); port 4 w/ rotations
- 	 *  
- 	 * }
- 	 * \endcode
-	 * 
-	 */
-	Motor(const std::int8_t port, const pros::v5::MotorGears gearset = pros::v5::MotorGears::invalid,
-	               const pros::v5::MotorUnits encoder_units = pros::v5::MotorUnits::invalid);
-
-	Motor(const Device& device)
-		: Motor(device.get_port()) {};
->>>>>>> db9ea0b2
+
 
 	/**
 	 * Sets the voltage for the motor from -127 to 127.
