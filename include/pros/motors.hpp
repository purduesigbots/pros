/**
 * \file pros/motors.hpp
 * \ingroup cpp-motors
 *
 * Contains prototypes for the V5 Motor-related functions.
 *
 * This file should not be modified by users, since it gets replaced whenever
 * a kernel upgrade occurs.
 *
 * \copyright (c) 2017-2023, Purdue University ACM SIGBots.
 *
 * This Source Code Form is subject to the terms of the Mozilla Public
 * License, v. 2.0. If a copy of the MPL was not distributed with this
 * file, You can obtain one at http://mozilla.org/MPL/2.0/.
 *
 * \defgroup cpp-motors Motors C++ API
 * \note Additional example code for this module can be found in its [Tutorial](@ref motors).
 */

#ifndef _PROS_MOTORS_HPP_
#define _PROS_MOTORS_HPP_

#include <cstdint>
#include <iostream>

#include "pros/abstract_motor.hpp"
#include "pros/device.hpp"
#include "pros/motors.h"
#include "rtos.hpp"

namespace pros {
inline namespace v5 {

class Motor : public AbstractMotor, public Device {
	public:
	/**
	 * \addtogroup cpp-motors
	 *  @{
	 */

	/**
	 * Constructs a new Motor object.
	 * 
	 * This function uses the following values of errno when an error state is
 	 * reached:
 	 * ENXIO - The given value is not within the range of V5 ports |1-21|.
 	 * ENODEV - The port cannot be configured as a motor
	 * 
	 * \param port
 	 *        The V5 port number from 1 to 21, or from -21 to -1 for reversed motors. 
	 * 		  A reversed motor will reverse the input or output movement functions and movement related
	 * 		  telemetry in order to produce consistant behavior with non-reversed motors
	 * 
	 * \param gearset =  pros::v5::MotorGears::green
	 * 		  Optional parameter for the gearset for the motor.
	 * 		  set to pros::v5::MotorGears::green if not specifed. 
	 * 
	 * \param encoder_units = pros::v5::MotorUnits::degrees
	 * 		  Optional parameter for the encoder units of the motor
	 * 		  set to pros::v5::MotorUnits::degrees if not specified by the user
	 * 
	 *  \b Example
 	 * \code
 	 * void opcontrol() {
	 * 	Motor first_motor(1); //Creates a motor on port 1 with green gearset and degrees as the encoder units
	 *  Motor reversed_motor(-2); //Creates a reversed motor on port 1 with standard gearset and encoder units
	 *  Motor blue_motor(3, pros::v5::MotorGears::blue); //Creates a motor on port 3 with blue gear set and degrees
	 *  Motor rotations_motor(4, pros::v5::MotorGears::green, pros::v5::MotorUnits::rotations); port 4 w/ rotations
 	 *  
 	 * }
 	 * \endcode
	 * 
	 */
	explicit Motor(const std::int8_t port, const pros::v5::MotorGears gearset = pros::v5::MotorGears::green,
	               const pros::v5::MotorUnits encoder_units = pros::v5::MotorUnits::degrees);

	

	/**
	 * Constructs a new Motor object.
	 * 
	 * This function uses the following values of errno when an error state is
 	 * reached:
 	 * ENXIO - The given value is not within the range of V5 ports |1-21|.
 	 * ENODEV - The port cannot be configured as a motor
	 * 
	 * \param The abstract motor to create into a motor
 	 *        Creates a new motor on the port of abstract_motor.get_port(), maintaining it's reversal status.
	 * 
	 * 
	 *  \b Example
 	 * \code
 	 * void opcontrol() {
	 * 	Motor first_motor(1); //Creates a motor on port 1 with green gearset and degrees as the encoder units
	 * 	AbstractMotor abs_motor = first_motor;
	 * 	Motor new_motor = (Motor) abs_motor;
 	 *  
 	 * }
 	 * \endcode
	 * 
	 */
	Motor(AbstractMotor& abstract_motor);


	/// \name Motor movement functions
	/// These functions allow programmers to make motors move
	///@{

	/**
	 * Sets the voltage for the motor from -128 to 127.
	 *
	 * This is designed to map easily to the input from the controller's analog
	 * stick for simple opcontrol use. The actual behavior of the motor is
	 * analogous to use of pros::Motor::move().
	 *
	 * This function uses the following values of errno when an error state is
	 * reached:
	 * ENODEV - The port cannot be configured as a motor
	 *
	 * \param voltage
	 *        The new motor voltage from -127 to 127
	 *
	 * \return 1 if the operation was successful or PROS_ERR if the operation
	 * failed, setting errno.
	 *
	 * \b Example
	 * \code
	 * void opcontrol() {
	 *   pros::Motor motor (1, E_MOTOR_GEARSET_18);
	 *   pros::Controller master (E_CONTROLLER_MASTER);
	 *   while (true) {
	 *     motor = master.get_analog(E_CONTROLLER_ANALOG_LEFT_Y);
	 *     pros::delay(2);
	 *   }
	 * }
	 * \endcode
	 */
	std::int32_t operator=(std::int32_t voltage) const;

	/**
	 * Sets the voltage for the motor from -127 to 127.
	 *
	 * This is designed to map easily to the input from the controller's analog
	 * stick for simple opcontrol use. The actual behavior of the motor is
	 * analogous to use of motor_move().
	 *
	 * This function uses the following values of errno when an error state is
	 * reached:
	 * ENODEV - The port cannot be configured as a motor
	 *
	 * \param voltage
	 *        The new motor voltage from -127 to 127
	 *
	 * \return 1 if the operation was successful or PROS_ERR if the operation
	 * failed, setting errno.
	 *
	 * \b Example
	 * \code
	 * void opcontrol() {
	 *   pros::Motor Motor (1);
	 *   pros::Controller master (E_CONTROLLER_MASTER);
	 *   while (true) {
	 *     motor.move(master.get_analog(E_CONTROLLER_ANALOG_LEFT_Y));
	 *     pros::delay(2);
	 *   }
	 * }
	 * \endcode
	 */
	std::int32_t move(std::int32_t voltage) const;

	/**
	 * Sets the target absolute position for the motor to move to.
	 *
	 * This movement is relative to the position of the motor when initialized or
	 * the position when it was most recently reset with
	 * pros::Motor::set_zero_position().
	 *
	 * \note This function simply sets the target for the motor, it does not block
	 * program execution until the movement finishes.
	 * 
	 *
	 * This function uses the following values of errno when an error state is
	 * reached:
	 * ENODEV - The port cannot be configured as a motor
	 *
	 * \param position
	 *        The absolute position to move to in the motor's encoder units
	 * \param velocity
	 *        The maximum allowable velocity for the movement in RPM
	 *
	 * \return 1 if the operation was successful or PROS_ERR if the operation
	 * failed, setting errno.
	 *
	 * \b Example
	 * \code
	 * void autonomous() {
	 *   pros::Motor motor (1);
	 *   motor.move_absolute(100, 100); // Moves 100 units forward
	 *   while (!((motor.get_position() < 105) && (motor.get_position() > 95))) {
	 *     // Continue running this loop as long as the motor is not within +-5 units of its goal
	 *     pros::delay(2);
	 *   }
	 *   motor.move_absolute(100, 100); // This does not cause a movement
	 *   while (!((motor.get_position() < 105) && (motor.get_position() > 95))) {
	 *     pros::delay(2);
	 *   }
	 *   motor.tare_position();
	 *   motor.move_absolute(100, 100); // Moves 100 units forward
	 *   while (!((motor.get_position() < 105) && (motor.get_position() > 95))) {
	 *     pros::delay(2);
	 *   }
	 * }
	 * \endcode
	 */
	std::int32_t move_absolute(const double position, const std::int32_t velocity) const;

	/**
	 * Sets the relative target position for the motor to move to.
	 *
	 * This movement is relative to the current position of the motor as given in
	 * pros::Motor::motor_get_position(). Providing 10.0 as the position parameter
	 * would result in the motor moving clockwise 10 units (counter clockwise if reversed),
	 *  no matter what the current position is.
	 *
	 * \note This function simply sets the target for the motor, it does not block
	 * program execution until the movement finishes.
	 *
	 * This function uses the following values of errno when an error state is
	 * reached:
	 * ENODEV - The port cannot be configured as a motor
	 *
	 * \param position
	 *        The relative position to move to in the motor's encoder units
	 * \param velocity
	 *        The maximum allowable velocity for the movement in RPM
	 *
	 * \return 1 if the operation was successful or PROS_ERR if the operation
	 * failed, setting errno.
	 *
	 * \b Example
	 * \code
	 * void autonomous() {
	 *   pros::Motor motor (1);
	 *   motor.move_relative(100, 100); // Moves 100 units forward
	 *   while (!((motor.get_position() < 105) && (motor.get_position() > 95))) {
	 *     // Continue running this loop as long as the motor is not within +-5 units of its goal
	 *     pros::delay(2);
	 *   }
	 *   motor.move_relative(100, 100); // Also moves 100 units forward
	 *   while (!((motor.get_position() < 205) && (motor.get_position() > 195))) {
	 *     pros::delay(2);
	 *   }
	 * }
	 * \endcode
	 */
	std::int32_t move_relative(const double position, const std::int32_t velocity) const;

	/**
	 * Sets the velocity for the motor.
	 *
	 * This velocity corresponds to different actual speeds depending on the
	 * gearset used for the motor. This results in a range of +-100 for
	 * E_MOTOR_GEARSET_36, +-200 for E_MOTOR_GEARSET_18, and +-600 for
	 * E_MOTOR_GEARSET_6. The velocity is held with PID to ensure consistent
	 * speed, as opposed to setting the motor's voltage.
	 *
	 * This function uses the following values of errno when an error state is
	 * reached:
	 * ENODEV - The port cannot be configured as a motor
	 *
	 * \param velocity
	 *        The new motor velocity from -+-100, +-200, or +-600 depending on the
	 *        motor's gearset
	 *
	 * \return 1 if the operation was successful or PROS_ERR if the operation
	 * failed, setting errno.
	 *
	 * \b Example
	 * \code
	 * void autonomous() {
	 *   pros::Motor motor (1);
	 *   motor.move_velocity(100);
	 *   pros::delay(1000); // Move at 100 RPM for 1 second
	 *   motor.move_velocity(0);
	 * }
	 * \endcode
	 */
	std::int32_t move_velocity(const std::int32_t velocity) const;

	/**
	 * Sets the output voltage for the motor from -12000 to 12000 in millivolts.
	 *
	 * This function uses the following values of errno when an error state is
	 * reached:
	 * ENODEV - The port cannot be configured as a motor
	 *
	 * \param port
	 *        The V5 port number from 1-21
	 * \param voltage
	 *        The new voltage value from -12000 to 12000
	 *
	 * \return 1 if the operation was successful or PROS_ERR if the operation
	 * failed, setting errno.
	 *
	 * \b Example
	 * \code
	 * void autonomous() {
	 *   motor.move_voltage(12000);
	 *   pros::delay(1000); // Move at max voltage for 1 second
	 *   motor.move_voltage(0);
	 * }
	 * \endcode
	 */
	std::int32_t move_voltage(const std::int32_t voltage) const;
		
	/**
	 * Stops the motor using the currently configured brake mode.
	 * 
	 * This function sets motor velocity to zero, which will cause it to act
	 * according to the set brake mode. If brake mode is set to MOTOR_BRAKE_HOLD,
	 * this function may behave differently than calling move_absolute(0)
	 * or motor_move_relative(0).
	 *
	 * This function uses the following values of errno when an error state is
	 * reached:
	 * ENODEV - The port cannot be configured as a motor
	* 
	* \return 1 if the operation was successful or PROS_ERR if the operation
	* failed, setting errno.
	* 
	* \b Example
	* \code 
	*  void autonomous() {
	*	Motor motor(1);
	*   motor.move_voltage(12000);
	*   pros::delay(1000); // Move at max voltage for 1 second
	*   motor.brake();
	* }
	* \endcode
	*/
	std::int32_t brake(void) const;

	/**
	 * Changes the output velocity for a profiled movement (motor_move_absolute or
	 * motor_move_relative). This will have no effect if the motor is not following
	 * a profiled movement.
	 *
	 * This function uses the following values of errno when an error state is
	 * reached:
	 * ENODEV - The port cannot be configured as a motor
	 *
	 * \param velocity
	 *        The new motor velocity from +-100, +-200, or +-600 depending on the
	 *        motor's gearset
	 *
	 * \return 1 if the operation was successful or PROS_ERR if the operation
	 * failed, setting errno.
	 * 
	 * \b Example
	 * \code
	 * void autonomous() {
	 * 	 pros::Motor motor (1);
	 *   motor.move_absolute(100, 100);
	 *   pros::delay(100);
	 *   motor.modify_profiled_velocity(0); // Stop the motor early
	 * }
	 * \endcode
	 */
	std::int32_t modify_profiled_velocity(const std::int32_t velocity) const;

	/**
	 * Gets the target position set for the motor by the user
	 *
	 * \note This is one of many Motor functions that takes in an optional index parameter. 
	 * 		 This parameter can be ignored by most users but exists to give a shared base class
	 * 		 for motors and motor groups
	 * 
	 * This function uses the following values of errno when an error state is
	 * reached:
	 * ENODEV - The port cannot be configured as a motor
	 * EOVERFLOW - The index is non 0
	 * 
	 * \param index Optional parameter. 
	 * 		  The zero-indexed index of the motor to get the target position of.
	 * 		  By default index is 0, and will return an error for a non-zero index
	 *
	 * \return The target position in its encoder units or PROS_ERR_F if the
	 * operation failed, setting errno.
	 *
	 * \b Example
	 * \code
	 * void autonomous() {
	 *   pros::Motor motor (1);
	 *   motor.move_absolute(100, 100);
	 *   std::cout << "Motor Target: " << motor.get_target_position();
	 *   // Prints 100
	 * }
	 * \endcode
	 */
	double get_target_position(const std::uint8_t index = 0) const;

	/**
	 * Gets the velocity commanded to the motor by the user at the index specified.
	 *
	 * \note This is one of many Motor functions that takes in an optional index parameter. 
	 * 		 This parameter can be ignored by most users but exists to give a shared base class
	 * 		 for motors and motor groups
	 * 
	 * This function uses the following values of errno when an error state is
	 * reached:
	 * ENODEV - The port cannot be configured as a motor
	 * EOVERFLOW - The index is non 0
	 * 
	 * \param index Optional parameter. 
	 * 		  The zero-indexed index of the motor to get the target position of.
	 * 		  By default index is 0, and will return an error for a non-zero index
	 * 
	 * \return The commanded motor velocity from +-100, +-200, or +-600, or
	 * PROS_ERR if the operation failed, setting errno.
	 *
	 * \b Example
	 * \code
	 * void opcontrol() {
	 *   pros::Motor motor (1);
	 *   pros::Controller master (E_CONTROLLER_MASTER);
	 *   while (true) {
	 *     motor.move_velocity(master.get_analog(E_CONTROLLER_ANALOG_LEFT_Y));
	 *     std::cout << "Motor Velocity: " << motor.get_target_velocity();
	 *     // Prints the value of E_CONTROLLER_ANALOG_LEFT_Y
	 *     pros::delay(2);
	 *   }
	 * }
	 * \endcode
	 */
	std::int32_t get_target_velocity(const std::uint8_t index = 0) const;

	///@}

	/// \name Motor telemetry functions
	/// These functions allow programmers to collect telemetry from motors
	///@{

	/**
	 * Gets the actual velocity of the motor.
	 *
	 * \note This is one of many Motor functions that takes in an optional index parameter. 
	 * 		 This parameter can be ignored by most users but exists to give a shared base class
	 * 		 for motors and motor groups
	 * 
	 * This function uses the following values of errno when an error state is
	 * reached:
	 * ENODEV - The port cannot be configured as a motor
	 * EOVERFLOW - The index is non 0
	 * 
	 * \param index Optional parameter. 
	 * 		  The zero-indexed index of the motor to get the target position of.
	 * 		  By default index is 0, and will return an error for a non-zero index 
	 * 
	 * \return The motor's actual velocity in RPM or PROS_ERR_F if the operation
	 * failed, setting errno.
	 *
	 * \b Example
	 * \code
	 * void opcontrol() {
	 *   pros::Motor motor (1);
	 *   while (true) {
	 *     motor = controller_get_analog(E_CONTROLLER_MASTER, E_CONTROLLER_ANALOG_LEFT_Y);
	 *     printf("Actual velocity: %lf\n", motor.get_actual_velocity());
	 *     pros::delay(2);
	 *   }
	 * }
	 * \endcode
	 */
	double get_actual_velocity(const std::uint8_t index = 0) const;

	/**
	 * Gets the current drawn by the motor in mA.
	 * 
	 * \note This is one of many Motor functions that takes in an optional index parameter. 
	 * 		 This parameter can be ignored by most users but exists to give a shared base class
	 * 		 for motors and motor groups
	 * 
	 * This function uses the following values of errno when an error state is
	 * reached:
	 * 
	 * ENODEV - The port cannot be configured as a motor
	 * 
	 * EOVERFLOW - The index is non 0
	 * 
	 * \param index Optional parameter. 
	 * 		  The zero-indexed index of the motor to get the target position of.
	 * 		  By default index is 0, and will return an error for a non-zero index
	 * 
	 * \return The motor's current in mA or PROS_ERR if the operation failed,
	 * setting errno.
	 *
	 * \b Example
	 * \code
	 * void opcontrol() {
	 *   pros::Motor motor (1);
	 *   pros::Controller master (E_CONTROLLER_MASTER);
	 *   while (true) {
	 *     motor = master.get_analog(E_CONTROLLER_ANALOG_LEFT_Y);
	 *     std::cout << "Motor Current Draw: " << motor.get_current_draw();
	 *     pros::delay(2);
	 *   }
	 * }
	 * \endcode
	 */
	std::int32_t get_current_draw(const std::uint8_t index = 0) const;

	/**
	 * Gets the direction of movement for the motor.
	 *
	 * \note This is one of many Motor functions that takes in an optional index parameter. 
	 * 		 This parameter can be ignored by most users but exists to give a shared base class
	 * 		 for motors and motor groups
	 * 
	 * This function uses the following values of errno when an error state is
	 * reached:
	 * 
	 * ENODEV - The port cannot be configured as a motor
	 * 
	 * EOVERFLOW - The index is non 0
	 * 
	 * \param index Optional parameter. 
	 * 		  The zero-indexed index of the motor to get the target position of.
	 * 		  By default index is 0, and will return an error for a non-zero index
	 * 
	 * \return 1 for moving in the positive direction, -1 for moving in the
	 * negative direction, and PROS_ERR if the operation failed, setting errno.
	 *
	 * \b Example
	 * \code
	 * void opcontrol() {
	 *   pros::Motor motor (1);
	 *   pros::Controller master (E_CONTROLLER_MASTER);
	 *   while (true) {
	 *     motor = master.get_analog(E_CONTROLLER_ANALOG_LEFT_Y);
	 *     std::cout << "Motor Direction: " << motor.get_direction();
	 *     pros::delay(2);
	 *   }
	 * }
	 * \endcode
	 */
	std::int32_t get_direction(const std::uint8_t index = 0) const;

	/**
	 * Gets the efficiency of the motor in percent.
	 *
	 * An efficiency of 100% means that the motor is moving electrically while
	 * drawing no electrical power, and an efficiency of 0% means that the motor
	 * is drawing power but not moving.
	 *
	 * 
	 * \note This is one of many Motor functions that takes in an optional index parameter. 
	 * 		 This parameter can be ignored by most users but exists to give a shared base class
	 * 		 for motors and motor groups
	 * 
	 * This function uses the following values of errno when an error state is
	 * reached:
	 * 
	 * ENODEV - The port cannot be configured as a motor
	 * 
	 * EOVERFLOW - The index is non 0
	 * 
	 * \param index Optional parameter. 
	 * 		  The zero-indexed index of the motor to get the target position of.
	 * 		  By default index is 0, and will return an error for a non-zero index
	 *
	 * \return The motor's efficiency in percent or PROS_ERR_F if the operation
	 * failed, setting errno.
	 *
	 * \b Example
	 * \code
	 * void opcontrol() {
	 *   pros::Motor motor (1);
	 *   pros::Controller master (E_CONTROLLER_MASTER);
	 *   while (true) {
	 *     motor = master.get_analog(E_CONTROLLER_ANALOG_LEFT_Y);
	 *     std::cout << "Motor Efficiency: " << motor.get_efficiency();
	 *     pros::delay(2);
	 *   }
	 * }
	 * \endcode
	 */
	double get_efficiency(const std::uint8_t index = 0) const;

	/**
	 * Gets the faults experienced by the motor.
	 *
	 * Compare this bitfield to the bitmasks in pros::motor_fault_e_t.
	 *
	 * \note This is one of many Motor functions that takes in an optional index parameter. 
	 * 		 This parameter can be ignored by most users but exists to give a shared base class
	 * 		 for motors and motor groups
	 * 
	 * This function uses the following values of errno when an error state is
	 * reached:
	 * 
	 * ENODEV - The port cannot be configured as a motor
	 * 
	 * EOVERFLOW - The index is non 0
	 * 
<<<<<<< HEAD
	 * \return A vector containing 1 for moving in the positive direction, -1 for moving in the
	 * negative direction, and PROS_ERR if the operation failed, setting errno.
=======
	 * \param index Optional parameter. 
	 * 		  The zero-indexed index of the motor to get the target position of.
	 * 		  By default index is 0, and will return an error for a non-zero index
	 *
	 *
	 * \return A bitfield containing the motor's faults.
>>>>>>> 696be0f9
	 *
	 * \b Example
	 * \code
	 * void opcontrol() {
	 *   pros::Motor motor (1);
	 *   pros::Controller master (E_CONTROLLER_MASTER);
	 *   while (true) {
	 *     motor = master.get_analog(E_CONTROLLER_ANALOG_LEFT_Y);
	 *     std::cout << "Motor Faults: " << motor.get_faults();pros::delay(2);
	 *   }
	 * }
	 * \endcode
	 */
	std::uint32_t get_faults(const std::uint8_t index = 0) const;
	
	/**
	 * Gets the flags set by the motor's operation.
	 *
	 * Compare this bitfield to the bitmasks in pros::motor_flag_e_t.
	 *
	 * \note This is one of many Motor functions that takes in an optional index parameter. 
	 * 		 This parameter can be ignored by most users but exists to give a shared base class
	 * 		 for motors and motor groups
	 * 
	 * This function uses the following values of errno when an error state is
	 * reached:
	 * 
	 * ENODEV - The port cannot be configured as a motor
	 * 
	 * EOVERFLOW - The index is non 0
	 * 
	 * \param index Optional parameter. 
	 * 		  The zero-indexed index of the motor to get the target position of.
	 * 		  By default index is 0, and will return an error for a non-zero index
	 *
	 * \return A bitfield containing the motor's flags.
	 *
	 * \b Example
	 * \code
	 * void opcontrol() {
	 *   pros::Motor motor (1);
	 *   pros::Controller master (E_CONTROLLER_MASTER);
	 *   while (true) {
	 *     motor = master.get_analog(E_CONTROLLER_ANALOG_LEFT_Y);
	 *     std::cout << "Motor Faults: " << motor.get_faults();
	 *     pros::delay(2);
	 *   }
	 * }
	 * \endcode
	 */
	std::uint32_t get_flags(const std::uint8_t index = 0) const;

	/**
	 * Gets the absolute position of the motor in its encoder units.
	 *
	 * \note This is one of many Motor functions that takes in an optional index parameter. 
	 * 		 This parameter can be ignored by most users but exists to give a shared base class
	 * 		 for motors and motor groups
	 * 
	 * This function uses the following values of errno when an error state is
	 * reached:
	 * 
	 * ENODEV - The port cannot be configured as a motor
	 * 
	 * EOVERFLOW - The index is non 0
	 * 
	 * \param index Optional parameter. 
	 * 		  The zero-indexed index of the motor to get the target position of.
	 * 		  By default index is 0, and will return an error for a non-zero index
	 *
	 * \return The motor's absolute position in its encoder units or PROS_ERR_F
	 * if the operation failed, setting errno.
	 *
	 * \b Example
	 * \code
	 * void opcontrol() {
	 *   pros::Motor motor (1);
	 *   pros::Controller master (E_CONTROLLER_MASTER);
	 *   while (true) {
	 *     motor = master.get_analog(E_CONTROLLER_ANALOG_LEFT_Y);
	 *     std::cout << "Motor Position: " << motor.get_position();
	 *     pros::delay(2);
	 *   }
	 * }
	 * \endcode
	 */
	double get_position(const std::uint8_t index = 0) const;

	/**
	 * Gets the power drawn by the motor in Watts.
	 *
	 * \note This is one of many Motor functions that takes in an optional index parameter. 
	 * 		 This parameter can be ignored by most users but exists to give a shared base class
	 * 		 for motors and motor groups
	 * 
	 * This function uses the following values of errno when an error state is
	 * reached:
	 * 
	 * ENODEV - The port cannot be configured as a motor
	 * 
	 * EOVERFLOW - The index is non 0
	 * 
	 * \param index Optional parameter. 
	 * 		  The zero-indexed index of the motor to get the target position of.
	 * 		  By default index is 0, and will return an error for a non-zero index
	 * 
	 * \return The motor's power draw in Watts or PROS_ERR_F if the operation
	 * failed, setting errno.
	 *
	 * \b Example
	 * \code
	 * void opcontrol() {
	 *   pros::Motor motor (1);
	 *   pros::Controller master (E_CONTROLLER_MASTER);
	 *   while (true) {
	 *     motor = master.get_analog(E_CONTROLLER_ANALOG_LEFT_Y);
	 *     std::cout << "Motor Power: " << motor.get_power();
	 *     pros::delay(2);
	 *   }
	 * }
	 * \endcode
	 */
	double get_power(const std::uint8_t index = 0) const;

	/**
	 * Gets the raw encoder count of the motor at a given timestamp.
	 *
	 * \note This is one of many Motor functions that takes in an optional index parameter. 
	 * 		 This parameter can be ignored by most users but exists to give a shared base class
	 * 		 for motors and motor groups
	 * 
	 * This function uses the following values of errno when an error state is
	 * reached:
	 * 
	 * ENODEV - The port cannot be configured as a motor
	 * 
	 * EOVERFLOW - The index is non 0
	 * 
	 * 
	 * \param timestamp
	 *            A pointer to a time in milliseconds for which the encoder count
	 *            will be returned. If NULL, the timestamp at which the encoder
	 *            count was read will not be supplied
	 * 
	 * \param index Optional parameter. 
	 * 		  The zero-indexed index of the motor to get the target position of.
	 * 		  By default index is 0, and will return an error for a non-zero index
	 *
	 *  
	 *
	 * \return The raw encoder count at the given timestamp or PROS_ERR if the
	 * operation failed.
	 *
	 * \b Example
	 * \code
	 * void opcontrol() {
	 *   std::uint32_t now = pros::millis();
	 *   pros::Motor motor (1);
	 *   pros::Controller master (E_CONTROLLER_MASTER);
	 *   while (true) {
	 *     motor = master.get_analog(E_CONTROLLER_ANALOG_LEFT_Y);
	 *     std::cout << "Motor Position: " << motor.get_raw_position(&now);
	 *     pros::delay(2);
	 *   }
	 * }
	 * \endcode
	 */
	std::int32_t get_raw_position(std::uint32_t* const timestamp, const std::uint8_t index = 0) const;

	/**
	 * Gets the temperature of the motor in degrees Celsius.
	 
	 * \note This is one of many Motor functions that takes in an optional index parameter. 
	 * 		 This parameter can be ignored by most users but exists to give a shared base class
	 * 		 for motors and motor groups
	 * 
	 * This function uses the following values of errno when an error state is
	 * reached:
	 * 
	 * ENODEV - The port cannot be configured as a motor
	 * 
	 * EOVERFLOW - The index is non 0
	 * 
	 * \param index Optional parameter. 
	 * 		  The zero-indexed index of the motor to get the target position of.
	 * 		  By default index is 0, and will return an error for a non-zero index
	 *
	 * \return The motor's temperature in degrees Celsius or PROS_ERR_F if the
	 * operation failed, setting errno.
	 *
	 * \b Example
	 * \code
	 * void opcontrol() {
	 *   pros::Motor motor (1);
	 *   pros::Controller master (E_CONTROLLER_MASTER);
	 *   while (true) {
	 *     motor = master.get_analog(E_CONTROLLER_ANALOG_LEFT_Y);
	 *     std::cout << "Motor Temperature: " << motor.get_temperature();
	 *     pros::delay(2);
	 *   }
	 * }
	 * \endcode
	 */
	double get_temperature(const std::uint8_t index = 0) const;

	/**
	 * Gets the torque generated by the motor in Newton Meters (Nm).
	 *
	 * \note This is one of many Motor functions that takes in an optional index parameter. 
	 * 		 This parameter can be ignored by most users but exists to give a shared base class
	 * 		 for motors and motor groups
	 * 
	 * This function uses the following values of errno when an error state is
	 * reached:
	 * 
	 * ENODEV - The port cannot be configured as a motor
	 * 
	 * EOVERFLOW - The index is non 0
	 * 
	 * \param index Optional parameter. 
	 * 		  The zero-indexed index of the motor to get the target position of.
	 * 		  By default index is 0, and will return an error for a non-zero index
	 *
	 * \return The motor's torque in Nm or PROS_ERR_F if the operation failed,
	 * setting errno.
	 *
	 * \b Example
	 * \code
	 * void opcontrol() {
	 *   pros::Motor motor (1);
	 *   pros::Controller master (E_CONTROLLER_MASTER);
	 *   while (true) {
	 *     motor = master.get_analog(E_CONTROLLER_ANALOG_LEFT_Y);
	 *     std::cout << "Motor Torque: " << motor.get_torque();
	 *     pros::delay(2);
	 *   }
	 * }
	 * \endcode
	 */
	double get_torque(const std::uint8_t index = 0) const;

	/**
	 * Gets the voltage delivered to the motor in millivolts.
	 *
	 * \note This is one of many Motor functions that takes in an optional index parameter. 
	 * 		 This parameter can be ignored by most users but exists to give a shared base class
	 * 		 for motors and motor groups
	 * 
	 * This function uses the following values of errno when an error state is
	 * reached:
	 * 
	 * ENODEV - The port cannot be configured as a motor
	 * 
	 * EOVERFLOW - The index is non 0
	 * 
	 * \param index Optional parameter. 
	 * 		  The zero-indexed index of the motor to get the target position of.
	 * 		  By default index is 0, and will return an error for a non-zero index
	 * 
	 * \return The motor's voltage in mV or PROS_ERR_F if the operation failed,
	 * setting errno.
	 *
	 * \b Example
	 * \code
	 * void opcontrol() {
	 *   pros::Motor motor (1);
	 *   pros::Controller master (E_CONTROLLER_MASTER);
	 *   while (true) {
	 *     motor = master.get_analog(E_CONTROLLER_ANALOG_LEFT_Y);
	 *     std::cout << "Motor Voltage: " << motor.get_voltage();
	 *     pros::delay(2);
	 *   }
	 * }
	 * \endcode
	 */
	std::int32_t get_voltage(const std::uint8_t index = 0) const;

	/**
	 * Checks if the motor is drawing over its current limit.
	 *
	 * \note This is one of many Motor functions that takes in an optional index parameter. 
	 * 		 This parameter can be ignored by most users but exists to give a shared base class
	 * 		 for motors and motor groups
	 * 
	 * This function uses the following values of errno when an error state is
	 * reached:
	 * 
	 * ENODEV - The port cannot be configured as a motor
	 * 
	 * EOVERFLOW - The index is non 0
	 * 
	 * \param index Optional parameter. 
	 * 		  The zero-indexed index of the motor to get the target position of.
	 * 		  By default index is 0, and will return an error for a non-zero index
	 *
	 * \return 1 if the motor's current limit is being exceeded and 0 if the
	 * current limit is not exceeded, or PROS_ERR if the operation failed, setting
	 * errno.
	 *
	 * \b Example
	 * \code
	 * void opcontrol() {
	 *   pros::Motor motor (1);
	 *   pros::Controller master (E_CONTROLLER_MASTER);
	 *   while (true) {
	 *     motor = master.get_analog(E_CONTROLLER_ANALOG_LEFT_Y);
	 *     std::cout << "Is the motor over its current limit?: " << motor.is_over_current();
	 *     pros::delay(2);
	 *   }
	 * }
	 * \endcode
	 */
	std::int32_t is_over_current(const std::uint8_t index = 0) const;

	/**
	 * Gets the temperature limit flag for the motor.
	 *
	 * \note This is one of many Motor functions that takes in an optional index parameter. 
	 * 		 This parameter can be ignored by most users but exists to give a shared base class
	 * 		 for motors and motor groups
	 * 
	 * This function uses the following values of errno when an error state is
	 * reached:
	 * 
	 * ENODEV - The port cannot be configured as a motor
	 * 
	 * EOVERFLOW - The index is non 0
	 * 
	 * \param index Optional parameter. 
	 * 		  The zero-indexed index of the motor to get the target position of.
	 * 		  By default index is 0, and will return an error for a non-zero index
	 * 
	 * \return 1 if the temperature limit is exceeded and 0 if the temperature is
	 * below the limit, or PROS_ERR if the operation failed, setting errno.
	 *
	 * \b Example
	 * \code
	 * void opcontrol() {
	 *   pros::Motor motor (1);
	 *   pros::Controller master (E_CONTROLLER_MASTER);
	 *   while (true) {
	 *     motor = master.get_analog(E_CONTROLLER_ANALOG_LEFT_Y);
	 *     std::cout << "Is the motor over its temperature limit?: " << motor.is_over_temp();
	 *     pros::delay(2);
	 *   }
	 * }
	 * \endcode
	 */
	std::int32_t is_over_temp(const std::uint8_t index = 0) const;

	///@}

	/// \name Motor configuration functions
	/// These functions allow programmers to configure the behavior of motors
	///@{

	/**
	 * Gets the brake mode that was set for the motor.
	 *
	 * \note This is one of many Motor functions that takes in an optional index parameter. 
	 * 		 This parameter can be ignored by most users but exists to give a shared base class
	 * 		 for motors and motor groups
	 * 
	 * This function uses the following values of errno when an error state is
	 * reached:
	 * 
	 * ENODEV - The port cannot be configured as a motor
	 * 
	 * EOVERFLOW - The index is non 0
	 * 
	 * \param index Optional parameter. 
	 * 		  The zero-indexed index of the motor to get the target position of.
	 * 		  By default index is 0, and will return an error for a non-zero index
	 *
	 * \return One of Motor_Brake, according to what was set for the
	 * motor, or E_MOTOR_BRAKE_INVALID if the operation failed, setting errno.
	 *
	 * \b Example
	 * \code
	 * void initialize() {
	 *   pros::Motor motor (1);
	 *   motor.set_brake_mode(pros::E_MOTOR_BRAKE_HOLD);
	 *   std::cout << "Brake Mode: " << motor.get_brake_mode();
	 * }
	 * \endcode
	 */
	MotorBrake get_brake_mode(const std::uint8_t index = 0) const;

	/**
	 * Gets the current limit for the motor in mA.
	 *
	 * \note This is one of many Motor functions that takes in an optional index parameter. 
	 * 		 This parameter can be ignored by most users but exists to give a shared base class
	 * 		 for motors and motor groups
	 * 
	 * This function uses the following values of errno when an error state is
	 * reached:
	 * 
	 * ENODEV - The port cannot be configured as a motor
	 * 
	 * EOVERFLOW - The index is non 0
	 * 
	 * \param index Optional parameter. 
	 * 		  The zero-indexed index of the motor to get the target position of.
	 * 		  By default index is 0, and will return an error for a non-zero index
	 * 
	 * \return The motor's current limit in mA or PROS_ERR if the operation failed,
	 * setting errno.
	 *
	 * \b Example
	 * \code
	 * void opcontrol() {
	 *   pros::Motor motor (1);
	 *   while (true) {
	 *     std::cout << "Motor Current Limit: " << motor.get_current_limit();
	 *     pros::delay(2);
	 *   }
	 * }
	 * \endcode
	 */
	std::int32_t get_current_limit(const std::uint8_t index = 0) const;
	
	/**
	 * Gets the encoder units that were set for the motor.
	 *
	 * \note This is one of many Motor functions that takes in an optional index parameter. 
	 * 		 This parameter can be ignored by most users but exists to give a shared base class
	 * 		 for motors and motor groups
	 * 
	 * This function uses the following values of errno when an error state is
	 * reached:
	 * 
	 * ENODEV - The port cannot be configured as a motor
	 * 
	 * EOVERFLOW - The index is non 0
	 * 
	 * \param index Optional parameter. 
	 * 		  The zero-indexed index of the motor to get the target position of.
	 * 		  By default index is 0, and will return an error for a non-zero index
	 *
	 * \return One of Motor_Units according to what is set for the
	 * motor or E_MOTOR_ENCODER_INVALID if the operation failed.
	 *
	 * \b Example
	 * \code
	 * void initialize() {
	 *   pros::Motor motor (1, E_MOTOR_GEARSET_06, E_MOTOR_ENCODER_COUNTS);
	 *   std::cout << "Motor Encoder Units: " << motor.get_encoder_units();
	 * }
	 * \endcode
	 */
	MotorUnits get_encoder_units(const std::uint8_t index = 0) const;

	/**
	 * Gets the gearset that was set for the motor.
	 *
	 * \note This is one of many Motor functions that takes in an optional index parameter. 
	 * 		 This parameter can be ignored by most users but exists to give a shared base class
	 * 		 for motors and motor groups
	 * 
	 * This function uses the following values of errno when an error state is
	 * reached:
	 * 
	 * ENODEV - The port cannot be configured as a motor
	 * 
	 * EOVERFLOW - The index is non 0
	 * 
	 * \param index Optional parameter. 
	 * 		  The zero-indexed index of the motor to get the target position of.
	 * 		  By default index is 0, and will return an error for a non-zero index
	 *
	 * \return One of Motor_Gears according to what is set for the motor,
	 * or pros::Motor_Gears::invalid if the operation failed.
	 *
	 * \b Example
	 * \code
	 * void initialize() {
	 *   pros::Motor motor (1, E_MOTOR_GEARSET_06, E_MOTOR_ENCODER_COUNTS);
	 *   std::cout << "Motor Gearing: " << motor.get_gearing();
	 * }
	 * \endcode
	 */
	MotorGears get_gearing(const std::uint8_t index = 0) const;

	/**
	 * Gets the voltage limit set by the user.
	 *
	 * Default value is 0V, which means that there is no software limitation
	 * imposed on the voltage.
	 *
	 * \note This is one of many Motor functions that takes in an optional index parameter. 
	 * 		 This parameter can be ignored by most users but exists to give a shared base class
	 * 		 for motors and motor groups
	 * 
	 * This function uses the following values of errno when an error state is
	 * reached:
	 * 
	 * ENODEV - The port cannot be configured as a motor
	 * 
	 * EOVERFLOW - The index is non 0
	 * 
	 * \param index Optional parameter. 
	 * 		  The zero-indexed index of the motor to get the target position of.
	 * 		  By default index is 0, and will return an error for a non-zero index
	 *
	 * \b Example
	 * \code
	 * void initialize() {
	 *   pros::Motor motor (1);
	 *   std::cout << "Motor Voltage Limit: " << motor.get_voltage_limit();
	 * }
	 * \endcode
	 */
	std::int32_t get_voltage_limit(const std::uint8_t index = 0) const;

	/**
	 * Gets whether the motor is reversed or not
	 *
	 * \note This is one of many Motor functions that takes in an optional index parameter. 
	 * 		 This parameter can be ignored by most users but exists to give a shared base class
	 * 		 for motors and motor groups
	 * 
	 * This function uses the following values of errno when an error state is
	 * reached:
	 *  
	 * EOVERFLOW - The index is non 0
	 * 
	 * \param index Optional parameter. 
	 * 		  The zero-indexed index of the motor to get the target position of.
	 * 		  By default index is 0, and will return an error for a non-zero index
	 *
	 * \return 1 if the motor has been reversed and 0 if the motor was not
	 * reversed, or PROS_ERR if the operation failed, setting errno.
	 *
	 * \b Example
	 * \code
	 * void initialize() {
	 *   pros::Motor motor (1);
	 *   std::cout << "Is the motor reversed? " << motor.is_reversed();
	 *   // Prints "0"
	 * }
	 * \endcode
	 */
	std::int32_t is_reversed(const std::uint8_t index = 0) const;

	/**
	 * Sets one of Motor_Brake to the motor.
	 * \note This is one of many Motor functions that takes in an optional index parameter. 
	 * 		 This parameter can be ignored by most users but exists to give a shared base class
	 * 		 for motors and motor groups
	 * 
	 * This function uses the following values of errno when an error state is
	 * reached:
	 * 
	 * ENODEV - The port cannot be configured as a motor
	 * 
	 * EOVERFLOW - The index is non 0
	 * 
	 * 
	 * \param mode
	 *        The Motor_Brake to set for the motor
	 * 
	 * \param index Optional parameter. 
	 * 		  The zero-indexed index of the motor to get the target position of.
	 * 		  By default index is 0, and will return an error for a non-zero index
	 *
	 * \return 1 if the operation was successful or PROS_ERR if the operation
	 * failed, setting errno.
	 *
	 * \b Example
	 * \code
	 * void initialize() {
	 *   pros::Motor motor (1);
	 *   motor.set_brake_mode(pros::E_MOTOR_BRAKE_HOLD);
	 *   std::cout << "Brake Mode: " << motor.get_brake_mode();
	 * }
	 * \endcode
	 */
	std::int32_t set_brake_mode(const MotorBrake mode, const std::uint8_t index = 0) const;
	/**
	 * Sets one of Motor_Brake to the motor.
	 * \note This is one of many Motor functions that takes in an optional index parameter. 
	 * 		 This parameter can be ignored by most users but exists to give a shared base class
	 * 		 for motors and motor groups
	 * 
	 * This function uses the following values of errno when an error state is
	 * reached:
	 * 
	 * ENODEV - The port cannot be configured as a motor
	 * 
	 * EOVERFLOW - The index is non 0
	 * 
	 * 
	 * \param mode
	 *        The Motor_Brake to set for the motor
	 * 
	 * \param index Optional parameter. 
	 * 		  The zero-indexed index of the motor to get the target position of.
	 * 		  By default index is 0, and will return an error for a non-zero index
	 *
	 * \return 1 if the operation was successful or PROS_ERR if the operation
	 * failed, setting errno.
	 *
	 * \b Example
	 * \code
	 * void initialize() {
	 *   pros::Motor motor (1);
	 *   motor.set_brake_mode(pros::E_MOTOR_BRAKE_HOLD);
	 *   std::cout << "Brake Mode: " << motor.get_brake_mode();
	 * }
	 * \endcode
	 */
	std::int32_t set_brake_mode(const pros::motor_brake_mode_e_t mode, const std::uint8_t index = 0) const;

	/**
	 * Sets the current limit for the motor in mA.
	 *
	 * \note This is one of many Motor functions that takes in an optional index parameter. 
	 * 		 This parameter can be ignored by most users but exists to give a shared base class
	 * 		 for motors and motor groups
	 * 
	 * This function uses the following values of errno when an error state is
	 * reached:
	 * 
	 * ENODEV - The port cannot be configured as a motor
	 * 
	 * EOVERFLOW - The index is non 0
	 * 
	 *  * \param limit
	 *        The new current limit in mA
	 * 
	 * \param index Optional parameter. 
	 * 		  The zero-indexed index of the motor to get the target position of.
	 * 		  By default index is 0, and will return an error for a non-zero index
	 *
	 * \return 1 if the operation was successful or PROS_ERR if the operation
	 * failed, setting errno.
	 *
	 * \b Example
	 * \code
	 * void opcontrol() {
	 *   pros::Motor motor (1);
	 *   pros::Controller master (E_CONTROLLER_MASTER);
	 *
	 * motor.set_current_limit(1000);
	 * while (true) {
	 *   motor = controller_get_analog(E_CONTROLLER_ANALOG_LEFT_Y);
	 *   // The motor will reduce its output at 1000 mA instead of the default 2500 mA
	 *   pros::delay(2);
	 *   }
	 * }
	 * \endcode
	 */
	std::int32_t set_current_limit(const std::int32_t limit, const std::uint8_t index = 0) const;

	/**
	 * Sets one of Motor_Units for the motor encoder. Works with the C
	 * enum and the C++ enum class.
	 *
	 * This function uses the following values of errno when an error state is
	 * reached:
	 * ENODEV - The port cannot be configured as a motor
	 *
	 * \param units
	 *        The new motor encoder units
	 *
	 * \return 1 if the operation was successful or PROS_ERR if the operation
	 * failed, setting errno.
	 *
	 * \b Example
	 * \code
	 * void initialize() {
	 *   pros::Motor motor (1);
	 *   motor.set_encoder_units(E_MOTOR_ENCODER_DEGREES);
	 *   std::cout << "Encoder Units: " << motor.get_encoder_units();
	 * }
	 * \endcode
	 */
	std::int32_t set_encoder_units(const MotorUnits units, const std::uint8_t index = 0) const;
	/**
	 * Sets one of Motor_Units for the motor encoder. Works with the C
	 * enum and the C++ enum class.
	 *
	 * \note This is one of many Motor functions that takes in an optional index parameter. 
	 * 		 This parameter can be ignored by most users but exists to give a shared base class
	 * 		 for motors and motor groups
	 * 
	 * This function uses the following values of errno when an error state is
	 * reached:
	 * 
	 * ENODEV - The port cannot be configured as a motor
	 * 
	 * EOVERFLOW - The index is non 0
	 * 
	 * \param index Optional parameter. 
	 * 		  The zero-indexed index of the motor to get the target position of.
	 * 		  By default index is 0, and will return an error for a non-zero index
	 * 
	 * * \param units
	 *        The new motor encoder units
	 *
	 * \return 1 if the operation was successful or PROS_ERR if the operation
	 * failed, setting errno.
	 *
	 * \b Example
	 * \code
	 * void initialize() {
	 *   pros::Motor motor (1);
	 *   motor.set_encoder_units(E_MOTOR_ENCODER_DEGREES);
	 *   std::cout << "Encoder Units: " << motor.get_encoder_units();
	 * }
	 * \endcode
	 */
	std::int32_t set_encoder_units(const pros::motor_encoder_units_e_t units, const std::uint8_t index = 0) const;

	/**
	 * Sets one of the gear cartridge (red, green, blue) for the motor. Usable with
	 * the C++ enum class and the C enum.
	 *
	 * \note This is one of many Motor functions that takes in an optional index parameter. 
	 * 		 This parameter can be ignored by most users but exists to give a shared base class
	 * 		 for motors and motor groups
	 * 
	 * This function uses the following values of errno when an error state is
	 * reached:
	 * 
	 * ENODEV - The port cannot be configured as a motor
	 * 
	 * EOVERFLOW - The index is non 0
	 * 
	 * \param index Optional parameter. 
	 * 		  The zero-indexed index of the motor to get the target position of.
	 * 		  By default index is 0, and will return an error for a non-zero index
	 * \param gearset
	 *        The new motor gearset
	 *
	 * \return 1 if the operation was successful or PROS_ERR if the operation
	 * failed, setting errno.
	 *
	 * \b Example
	 * \code
	 * void initialize() {
	 *   pros::Motor motor (1);
	 *   motor.set_gearing(E_MOTOR_GEARSET_06);
	 *   std::cout << "Gearset: " << motor.get_gearing();
	 * }
	 * \endcode
	 */
	std::int32_t set_gearing(const MotorGears gearset, const std::uint8_t index = 0) const;
	
	/**
	 * Sets one of the gear cartridge (red, green, blue) for the motor. Usable with
	 * the C++ enum class and the C enum.
	 
	 * \note This is one of many Motor functions that takes in an optional index parameter. 
	 * 		 This parameter can be ignored by most users but exists to give a shared base class
	 * 		 for motors and motor groups
	 * 
	 * This function uses the following values of errno when an error state is
	 * reached:
	 * 
	 * ENODEV - The port cannot be configured as a motor
	 * 
	 * EOVERFLOW - The index is non 0
	 * 
	 * \param gearset
	 *        The new motor gearset
	 * 
	 * \param index Optional parameter. 
	 * 		  The zero-indexed index of the motor to get the target position of.
	 * 		  By default index is 0, and will return an error for a non-zero index
	 *
	 *
	 * \return 1 if the operation was successful or PROS_ERR if the operation
	 * failed, setting errno.
	 *
	 * \b Example
	 * \code
	 * void initialize() {
	 *   pros::Motor motor (1);
	 *   motor.set_gearing(E_MOTOR_GEARSET_06);
	 *   std::cout << "Gearset: " << motor.get_gearing();
	 * }
	 * \endcode
	 */
	std::int32_t set_gearing(const pros::motor_gearset_e_t gearset, const std::uint8_t index = 0) const;

	/**
	 * Sets the reverse flag for the motor.
	 *
	 * This will invert its movements and the values returned for its position.
	 *
	 * \note This is one of many Motor functions that takes in an optional index parameter. 
	 * 		 This parameter can be ignored by most users but exists to give a shared base class
	 * 		 for motors and motor groups
	 * 
	 * This function uses the following values of errno when an error state is
	 * reached:
	 * 
	 * EOVERFLOW - The index is non 0
	 * 
	 * \param reverse
	 *        True reverses the motor, false is default direction
	 * 
	 * \param index Optional parameter. 
	 * 		  The zero-indexed index of the motor to get the target position of.
	 * 		  By default index is 0, and will return an error for a non-zero index
	 *
	 * \return 1 if the operation was successful or PROS_ERR if the operation
	 * failed, setting errno.
	 *
	 * \b Example
	 * \code
	 * void initialize() {
	 *   pros::Motor motor (1);
	 *   motor.set_reversed(true);
	 *   std::cout << "Is this motor reversed? " << motor.is_reversed();
	 * }
	 * \endcode
	 */
	std::int32_t set_reversed(const bool reverse, const std::uint8_t index = 0);

	/**
	 * Sets the voltage limit for the motor in Volts.
	 *
	 * This function uses the following values of errno when an error state is
	 * reached:
	 * ENODEV - The port cannot be configured as a motor
	 *
	 * \param limit
	 *        The new voltage limit in Volts
	 *
	 * \return 1 if the operation was successful or PROS_ERR if the operation
	 * failed, setting errno.
	 *
	 * \b Example
	 * \code
	 * void autonomous() {
	 *   pros::Motor motor (1);
	 *   pros::Controller master (E_CONTROLLER_MASTER);
	 *
	 *   motor.set_voltage_limit(10000);
	 *   while (true) {
	 *     motor = master.get_analog(E_CONTROLLER_ANALOG_LEFT_Y);
	 *     // The motor will not output more than 10 V
	 *     pros::delay(2);
	 *   }
	 * }
	 * \endcode
	 */
	std::int32_t set_voltage_limit(const std::int32_t limit, const std::uint8_t index = 0) const;

	/**
	 * Sets the position for the motor in its encoder units.
	 *
	 * This will be the future reference point for the motor's "absolute"
	 * position.
	 *
	 * \note This is one of many Motor functions that takes in an optional index parameter. 
	 * 		 This parameter can be ignored by most users but exists to give a shared base class
	 * 		 for motors and motor groups
	 * 
	 * This function uses the following values of errno when an error state is
	 * reached:
	 * 
	 * ENODEV - The port cannot be configured as a motor
	 * 
	 * EOVERFLOW - The index is non 0
	 * 
	 * \param position
	 *        The new reference position in its encoder units
	 * 
	 * \param index Optional parameter. 
	 * 		  The zero-indexed index of the motor to get the target position of.
	 * 		  By default index is 0, and will return an error for a non-zero index
	 * 
	 * 
	 * \return 1 if the operation was successful or PROS_ERR if the operation
	 * failed, setting errno.
	 *
	 * \b Example
	 * \code
	 * void autonomous() {
	 *   pros::Motor motor (1);
	 *   motor.move_absolute(100, 100); // Moves 100 units forward
	 *   motor.move_absolute(100, 100); // This does not cause a movement
	 *
	 *   motor.set_zero_position(80);
	 *   motor.move_absolute(100, 100); // Moves 80 units forward
	 * }
	 * \endcode
	 *
	 */
	std::int32_t set_zero_position(const double position, const std::uint8_t index = 0) const;

	/**
	 * Sets the "absolute" zero position of the motor to its current position.
	 *
	 * \note This is one of many Motor functions that takes in an optional index parameter. 
	 * 		 This parameter can be ignored by most users but exists to give a shared base class
	 * 		 for motors and motor groups
	 * 
	 * This function uses the following values of errno when an error state is
	 * reached:
	 * 
	 * ENODEV - The port cannot be configured as a motor
	 * 
	 * EOVERFLOW - The index is non 0
	 * 
	 * \param index Optional parameter. 
	 * 		  The zero-indexed index of the motor to get the target position of.
	 * 		  By default index is 0, and will return an error for a non-zero index
	 * 
	 * \return 1 if the operation was successful or PROS_ERR if the operation
	 * failed, setting errno.
	 *
	 * \b Example
	 * \code
	 * void autonomous() {
	 *   pros::Motor motor (1);
	 *   motor.move_absolute(100, 100); // Moves 100 units forward
	 *   motor.move_absolute(100, 100); // This does not cause a movement
	 *
	 *   motor.tare_position();
	 *   motor.move_absolute(100, 100); // Moves 100 units forward
	 * }
	 * \endcode
	 */
	std::int32_t tare_position(const std::uint8_t index = 0) const;

	/**
	 * Gets the number of motors.
	 * 
	 * \return Always returns 1
	 *  
	 */
	std::int8_t size(void) const;

	/**
	 * gets the port number of the motor
	 *
	 * \return The signed port of the motor. (negative if the motor is reversed) 
	 * 
	*/
	std::int8_t get_port(const std::uint8_t index = 0) const;

	///@}

	/// \name Additional motor functions
	/// These functions allow for motors and motor groups to be used interchangeably
	///@{
	/**
	 * Gets a vector containing the target position set for the motor by the user
	 *
	 * This function uses the following values of errno when an error state is
	 * reached:
	 * ENODEV - The port cannot be configured as a motor
	 *
	 *
	 * \return A vector containing the target position in its encoder units or PROS_ERR_F if the
	 * operation failed, setting errno.
	 *
	 * \b Example
	 * \code
	 * void autonomous() {
	 *   pros::Motor motor (1);
	 *   motor.move_absolute(100, 100);
	 *   std::cout << "Motor Target: " << motor.get_target_position_all()[0];
	 *   // Prints 100
	 * }
	 * \endcode
	 */
	std::vector<double> get_target_position_all(void) const;

	/**
	 * Gets a vector containing the velocity commanded to the motor by the user
	 *
	 * This function uses the following values of errno when an error state is
	 * reached:
	 * ENODEV - The port cannot be configured as a motor
	 *
	 * \return A vector containing the commanded motor velocity from +-100, 
	 * +-200, or +-600, or PROS_ERR if the operation failed, setting errno.
	 *
	 * \b Example
	 * \code
	 * void opcontrol() {
	 *   pros::Motor motor (1);
	 *   pros::Controller master (E_CONTROLLER_MASTER);
	 *   while (true) {
	 *     motor.move_velocity(master.get_analog(E_CONTROLLER_ANALOG_LEFT_Y));
	 *     std::cout << "Motor Velocity: " << motor.get_target_velocity_all()[0];
	 *     // Prints the value of E_CONTROLLER_ANALOG_LEFT_Y
	 *     pros::delay(2);
	 *   }
	 * }
	 * \endcode
	 */
	std::vector<std::int32_t> get_target_velocity_all(void) const;

	/**
	 * Gets a vector containing the actual velocity commanded of the motor
	 *
	 * This function uses the following values of errno when an error state is
	 * reached:
	 * ENODEV - The port cannot be configured as a motor
	 *
	 * \return A vector containing the motor's actual velocity in RPM or PROS_ERR_F
	 * if the operation failed, setting errno.
	 *
	 * \b Example
	 * \code
	 * void opcontrol() {
	 *   pros::Motor motor (1);
	 *   pros::Controller master (E_CONTROLLER_MASTER);
	 *   while (true) {
	 *     motor.move_velocity(master.get_analog(E_CONTROLLER_ANALOG_LEFT_Y));
	 *     std::cout << "Motor Velocity: " << motor.get_actual_velocity_all()[0];
	 *     // Prints the value of E_CONTROLLER_ANALOG_LEFT_Y
	 *     pros::delay(2);
	 *   }
	 * }
	 * \endcode
	 */	
	std::vector<double> get_actual_velocity_all(void) const;

	/**
	 * Gets a vector containing the current drawn by the motor in mA.
	 * 
	 * This function uses the following values of errno when an error state is
	 * reached:
	 * 
	 * ENODEV - The port cannot be configured as a motor
	 * 
	 * 
	 * \return A vector containing the motor's current in mA or PROS_ERR if the operation failed,
	 * setting errno.
	 *
	 * \b Example
	 * \code
	 * void opcontrol() {
	 *   pros::Motor motor (1);
	 *   pros::Controller master (E_CONTROLLER_MASTER);
	 *   while (true) {
	 *     motor = master.get_analog(E_CONTROLLER_ANALOG_LEFT_Y);
	 *     std::cout << "Motor Current Draw: " << motor.get_current_draw_all()[0];
	 *     pros::delay(2);
	 *   }
	 * }
	 * \endcode
	 */
	std::vector<std::int32_t> get_current_draw_all(void) const;

	/**
	 * Gets a vector containing the direction of movement for the motor.
	 *
	 * 
	 * This function uses the following values of errno when an error state is
	 * reached:
	 * 
	 * ENODEV - The port cannot be configured as a motor
	 * 
	 * 
	 * \return A vecotr containing 1 for moving in the positive direction, -1 for moving in the
	 * negative direction, and PROS_ERR if the operation failed, setting errno.
	 *
	 * \b Example
	 * \code
	 * void opcontrol() {
	 *   pros::Motor motor (1);
	 *   pros::Controller master (E_CONTROLLER_MASTER);
	 *   while (true) {
	 *     motor = master.get_analog(E_CONTROLLER_ANALOG_LEFT_Y);
	 *     std::cout << "Motor Direction: " << motor.get_direction_all()[0];
	 *     pros::delay(2);
	 *   }
	 * }
	 * \endcode
	 */
	std::vector<std::int32_t> get_direction_all(void) const;

	/**
	 * Gets a vector containing the efficiency of the motor in percent.
	 *
	 * An efficiency of 100% means that the motor is moving electrically while
	 * drawing no electrical power, and an efficiency of 0% means that the motor
	 * is drawing power but not moving.
	 * 
	 * This function uses the following values of errno when an error state is
	 * reached:
	 * 
	 * ENODEV - The port cannot be configured as a motor
	 * 
	 *
	 * \return A vector containing The motor's efficiency in percent or PROS_ERR_F if the operation
	 * failed, setting errno.
	 *
	 * \b Example
	 * \code
	 * void opcontrol() {
	 *   pros::Motor motor (1);
	 *   pros::Controller master (E_CONTROLLER_MASTER);
	 *   while (true) {
	 *     motor = master.get_analog(E_CONTROLLER_ANALOG_LEFT_Y);
	 *     std::cout << "Motor Efficiency: " << motor.get_efficiency();
	 *     pros::delay(2);
	 *   }
	 * }
	 * \endcode
	 */
	std::vector<double> get_efficiency_all(void) const;
	
	/**
	 * Gets a vector of the faults experienced by the motor.
	 *
	 * Compare this bitfield to the bitmasks in pros::motor_fault_e_t.
	 * 
	 * This function uses the following values of errno when an error state is
	 * reached:
	 * 
	 * ENODEV - The port cannot be configured as a motor
	 *
	 * \return A bitfield containing the motor's faults.
	 *
	 * \b Example
	 * \code
	 * void opcontrol() {
	 *   pros::Motor motor (1);
	 *   pros::Controller master (E_CONTROLLER_MASTER);
	 *   while (true) {
	 *     motor = master.get_analog(E_CONTROLLER_ANALOG_LEFT_Y);
	 *     std::cout << "Motor Faults: " << motor.get_faults_all()[0];
	 * 	   pros::delay(2);
	 *   }
	 * }
	 * \endcode
	 */
	std::vector<std::uint32_t> get_faults_all(void) const;

	/**
	 * Gets a vector of the flags set by the motor's operation.
	 *
	 * Compare this bitfield to the bitmasks in pros::motor_flag_e_t.
	 * 
	 * This function uses the following values of errno when an error state is
	 * reached:
	 * 
	 * ENODEV - The port cannot be configured as a motor
	 *
	 *
	 * \return A bitfield containing the motor's flags.
	 *
	 * \b Example
	 * \code
	 * void opcontrol() {
	 *   pros::Motor motor (1);
	 *   pros::Controller master (E_CONTROLLER_MASTER);
	 *   while (true) {
	 *     motor = master.get_analog(E_CONTROLLER_ANALOG_LEFT_Y);
	 *     std::cout << "Motor Faults: " << motor.get_faults_all()[0];
	 *     pros::delay(2);
	 *   }
	 * }
	 * \endcode
	 */
	std::vector<std::uint32_t> get_flags_all(void) const;
	
	/**
	 * Gets a vector containing the absolute position of the motor in its encoder units.
	 * 
	 * This function uses the following values of errno when an error state is
	 * reached:
	 * 
	 * ENODEV - The port cannot be configured as a motor
	 
	 *
	 * \return A vector containing the motor's absolute position in its encoder units or PROS_ERR_F
	 * if the operation failed, setting errno.
	 *
	 * \b Example
	 * \code
	 * void opcontrol() {
	 *   pros::Motor motor (1);
	 *   pros::Controller master (E_CONTROLLER_MASTER);
	 *   while (true) {
	 *     motor = master.get_analog(E_CONTROLLER_ANALOG_LEFT_Y);
	 *     std::cout << "Motor Position: " << motor.get_position_all()[0];
	 *     pros::delay(2);
	 *   }
	 * }
	 * \endcode
	 */
	std::vector<double> get_position_all(void) const;

	/**
	 * Gets a vector containing the power drawn by the motor in Watts.
	 * 
	 * This function uses the following values of errno when an error state is
	 * reached:
	 * 
	 * ENODEV - The port cannot be configured as a motor
	 * 
	 * \return A vector containing the motor's power draw in Watts or PROS_ERR_F if the operation
	 * failed, setting errno.
	 *
	 * \b Example
	 * \code
	 * void opcontrol() {
	 *   pros::Motor motor (1);
	 *   pros::Controller master (E_CONTROLLER_MASTER);
	 *   while (true) {
	 *     motor = master.get_analog(E_CONTROLLER_ANALOG_LEFT_Y);
	 *     std::cout << "Motor Power: " << motor.get_power_all()[0];
	 *     pros::delay(2);
	 *   }
	 * }
	 * \endcode
	 */
	std::vector<double> get_power_all(void) const;
	
	/**
	 * Gets a vector of the raw encoder count of the motor at a given timestamp.
	 *
	 * 
	 * This function uses the following values of errno when an error state is
	 * reached:
	 * 
	 * ENODEV - The port cannot be configured as a motor
	 * 
	 * \param timestamp
	 *            A pointer to a time in milliseconds for which the encoder count
	 *            will be returned. If NULL, the timestamp at which the encoder
	 *            count was read will not be supplied
	 * 
	 * \return A vector containing the raw encoder count at the given timestamp or PROS_ERR if the
	 * operation failed.
	 *
	 * \b Example
	 * \code
	 * void opcontrol() {
	 *   std::uint32_t now = pros::millis();
	 *   pros::Motor motor (1);
	 *   pros::Controller master (E_CONTROLLER_MASTER);
	 *   while (true) {
	 *     motor = master.get_analog(E_CONTROLLER_ANALOG_LEFT_Y);
	 *     std::cout << "Motor Position: " << motor.get_raw_position(&now);
	 *     pros::delay(2);
	 *   }
	 * }
	 * \endcode
	 */
	std::vector<std::int32_t> get_raw_position_all(std::uint32_t* const timestamp) const;
	
	/**
	 * Gets a vector of the temperature of the motor in degrees Celsius.
	 *
	 * This function uses the following values of errno when an error state is
	 * reached:
	 * ENODEV - The port cannot be configured as a motor
	 *
	 * \return A vector contaioning the motor's temperature in degrees Celsius 
	 * or PROS_ERR_F if the operation failed, setting errno.
	 *
	 * \b Example
	 * \code
	 * void opcontrol() {
	 *   pros::Motor motor (1);
	 *   pros::Controller master (E_CONTROLLER_MASTER);
	 *   while (true) {
	 *     motor = master.get_analog(E_CONTROLLER_ANALOG_LEFT_Y);
	 *     std::cout << "Motor Temperature: " << motor.get_temperature_all()[0];
	 *     pros::delay(2);
	 *   }
	 * }
	 * \endcode
	 */
	std::vector<double> get_temperature_all(void) const;

	/**
	 * Gets a vector of the torque generated by the motor in Newton Meters (Nm).
	 *
	 * This function uses the following values of errno when an error state is
	 * reached:
	 * ENODEV - The port cannot be configured as a motor
	 * 
	 * \return A vector containing the motor's torque in Nm or PROS_ERR_F if the operation failed,
	 * setting errno.
	 *
	 * \b Example
	 * \code
	 * void opcontrol() {
	 *   pros::Motor motor (1);
	 *   pros::Controller master (E_CONTROLLER_MASTER);
	 *   while (true) {
	 *     motor = master.get_analog(E_CONTROLLER_ANALOG_LEFT_Y);
	 *     std::cout << "Motor Torque: " << motor.get_torque();
	 *     pros::delay(2);
	 *   }
	 * }
	 * \endcode
	 */
	std::vector<double> get_torque_all(void) const;
	
	/**
	 * Gets a vector of the voltage delivered to the motor in millivolts.
	 *
	 * This function uses the following values of errno when an error state is
	 * reached:
	 * ENODEV - The port cannot be configured as a motor
	 * 
	 *
	 * \return A vector of the motor's voltage in mV or PROS_ERR_F if the operation failed,
	 * setting errno.
	 *
	 * \b Example
	 * \code
	 * void opcontrol() {
	 *   pros::Motor motor (1);
	 *   pros::Controller master (E_CONTROLLER_MASTER);
	 *   while (true) {
	 *     motor = master.get_analog(E_CONTROLLER_ANALOG_LEFT_Y);
	 *     std::cout << "Motor Voltage: " << motor.get_voltage_all()[0];
	 *     pros::delay(2);
	 *   }
	 * }
	 * \endcode
	 */
	std::vector<std::int32_t> get_voltage_all(void) const;

	/**
	 * Checks if the motor is drawing over its current limit.
	 *
	 * This function uses the following values of errno when an error state is
	 * reached:
	 * ENODEV - The port cannot be configured as a motor
	 *
	 * \return A vector containing 1 if the motor's current limit is being exceeded and 0 if the
	 * current limit is not exceeded, or PROS_ERR if the operation failed, setting
	 * errno.
	 *
	 * \b Example
	 * \code
	 * void opcontrol() {
	 *   pros::Motor motor (1);
	 *   pros::Controller master (E_CONTROLLER_MASTER);
	 *   while (true) {
	 *     motor = master.get_analog(E_CONTROLLER_ANALOG_LEFT_Y);
	 *     std::cout << "Is the motor over its current limit?: " << motor.is_over_current_all()[0];
	 *     pros::delay(2);
	 *   }
	 * }
	 * \endcode
	 */
	std::vector<std::int32_t> is_over_current_all(void) const;
	
	/**
	 * Gets the temperature limit flag for the motor.
	 *
	 * This function uses the following values of errno when an error state is
	 * reached:
	 * ENODEV - The port cannot be configured as a motor 
	 * 
	 * \return A vector containing 1 if the temperature limit is exceeded and 0 if the temperature is
	 * below the limit, or PROS_ERR if the operation failed, setting errno.
	 *
	 * \b Example
	 * \code
	 * void opcontrol() {
	 *   pros::Motor motor (1);
	 *   pros::Controller master (E_CONTROLLER_MASTER);
	 *   while (true) {
	 *     motor = master.get_analog(E_CONTROLLER_ANALOG_LEFT_Y);
	 *     std::cout << "Is the motor over its temperature limit?: " << motor.is_over_temp_all();
	 *     pros::delay(2);
	 *   }
	 * }
	 * \endcode
	 */
	std::vector<std::int32_t> is_over_temp_all(void) const;
	
	/**
	 * Gets a vector containing the brake mode that was set for the motor.
	 *
	 * This function uses the following values of errno when an error state is
	 * reached:
	 * ENODEV - The port cannot be configured as a motor
	 *
	 * \return One of Motor_Brake, according to what was set for the
	 * motor, or E_MOTOR_BRAKE_INVALID if the operation failed, setting errno.
	 *
	 * \b Example
	 * \code
	 * void initialize() {
	 *   pros::Motor motor (1);
	 *   motor.set_brake_mode(pros::E_MOTOR_BRAKE_HOLD);
	 *   std::cout << "Brake Mode: " << motor.get_brake_mode();
	 * }
	 * \endcode
	 */
	std::vector<MotorBrake> get_brake_mode_all(void) const;
	
	/**
	 * Gets a vector containing the current limit for the motor in mA.
	 *
	 * The default value is 2500 mA.
	 *
	 * This function uses the following values of errno when an error state is
	 * reached:
	 * ENODEV - The port cannot be configured as a motor
	 *
	 * \return A vector containing the motor's current limit in mA or PROS_ERR if the operation failed,
	 * setting errno.
	 *
	 * \b Example
	 * \code
	 * void opcontrol() {
	 *   pros::Motor motor (1);
	 *   while (true) {
	 *     std::cout << "Motor Current Limit: " << motor.get_current_limit_all()[0];
	 *     pros::delay(2);
	 *   }
	 * }
	 * \endcode
	 */
	std::vector<std::int32_t> get_current_limit_all(void) const;

	/**
	 * Gets a vector containing the encoder units that were set for the motor.
	 *
	 * This function uses the following values of errno when an error state is
	 * reached:
	 * ENODEV - The port cannot be configured as a motor
	 *
	 * \return A vector containing One of Motor_Units according to what is set for the
	 * motor or E_MOTOR_ENCODER_INVALID if the operation failed.
	 *
	 * \b Example
	 * \code
	 * void initialize() {
	 *   pros::Motor motor (1, E_MOTOR_GEARSET_06, E_MOTOR_ENCODER_COUNTS);
	 *   std::cout << "Motor Encoder Units: " << motor.get_encoder_units_all()[0];
	 * }
	 * \endcode
	 */
	std::vector<MotorUnits> get_encoder_units_all(void) const;
	
	/**
	 * Gets a vector containing the gearset that was set for the motor.
	 *
	 * This function uses the following values of errno when an error state is
	 * reached:
	 * ENODEV - The port cannot be configured as a motor
	 *
	 * \return A vector containing one of Motor_Gears according to what is set for the motor,
	 * or pros::Motor_Gears::invalid if the operation failed.
	 *
	 * \b Example
	 * \code
	 * void initialize() {
	 *   pros::Motor motor (1, E_MOTOR_GEARSET_06, E_MOTOR_ENCODER_COUNTS);
	 *   std::cout << "Motor Gearing: " << motor.get_gearing_all()[0];
	 * }
	 * \endcode
	 */
	std::vector<MotorGears> get_gearing_all(void) const;

	/**
	 * Gets returns a vector with all the port numbers in the motor group.
	 *
	 * \return A vector containing the signed port of the motor. (negative if the motor is reversed) 
	 */
	std::vector<std::int8_t> get_port_all(void) const;
	
	/**
	 * Gets a vector of the voltage limit set by the user.
	 *
	 * Default value is 0V, which means that there is no software limitation
	 * imposed on the voltage.
	 *
	 * This function uses the following values of errno when an error state is
	 * reached:
	 * ENODEV - The port cannot be configured as a motor
	 *
	 * \return A vector containing the motor's voltage limit in V or PROS_ERR if the operation failed,
	 * setting errno.
	 *
	 * \b Example
	 * \code
	 * void initialize() {
	 *   pros::Motor motor (1);
	 *   std::cout << "Motor Voltage Limit: " << motor.get_voltage_limit_all()[0];
	 * }
	 * \endcode
	 */
	std::vector<std::int32_t> get_voltage_limit_all(void) const;

	/**
	 * Gets a vector containg whether the motor is reversed or not
	 *
	 * \return A vector containing 1 if the motor has been reversed and 0 if the motor was not
	 * reversed, or PROS_ERR if the operation failed, setting errno.
	 *
	 * \b Example
	 * \code
	 * void initialize() {
	 *   pros::Motor motor (1);
	 *   std::cout << "Is the motor reversed? " << motor.is_reversed_all()[0];
	 *   // Prints "0"
	 * }
	 * \endcode
	 */
	std::vector<std::int32_t> is_reversed_all(void) const;
	
	/**
	 * Sets one of Motor_Brake to the motor. 
	 *
	 * This function uses the following values of errno when an error state is
	 * reached:
	 * ENODEV - The port cannot be configured as a motor
	 *
	 * \param mode
	 *        The Motor_Brake to set for the motor
	 *
	 * \return 1 if the operation was successful or PROS_ERR if the operation
	 * failed, setting errno.
	 *
	 * \b Example
	 * \code
	 * void initialize() {
	 *   pros::Motor motor (1);
	 *   motor.set_brake_mode_all(pros::E_MOTOR_BRAKE_HOLD);
	 *   std::cout << "Brake Mode: " << motor.get_brake_mode();
	 * }
	 * \endcode
	 */
	std::int32_t set_brake_mode_all(const MotorBrake mode) const;
	
	/**
	 * Sets one of Motor_Brake to the motor. 
	 *
	 * This function uses the following values of errno when an error state is
	 * reached:
	 * ENODEV - The port cannot be configured as a motor
	 *
	 * \param mode
	 *        The Motor_Brake to set for the motor
	 *
	 * \return 1 if the operation was successful or PROS_ERR if the operation
	 * failed, setting errno.
	 *
	 * \b Example
	 * \code
	 * void initialize() {
	 *   pros::Motor motor (1);
	 *   motor.set_brake_mode_all(pros::E_MOTOR_BRAKE_HOLD);
	 *   std::cout << "Brake Mode: " << motor.get_brake_mode();
	 * }
	 * \endcode
	 */
	std::int32_t set_brake_mode_all(const pros::motor_brake_mode_e_t mode) const;

	/**
	 * Sets the current limit for the motor in mA.
	 *
	 * This function uses the following values of errno when an error state is
	 * reached:
	 * ENODEV - The port cannot be configured as a motor
	 *
	 * \param limit
	 *        The new current limit in mA
	 *
	 * \return 1 if the operation was successful or PROS_ERR if the operation
	 * failed, setting errno.
	 *
	 * \b Example
	 * \code
	 * void opcontrol() {
	 *   pros::Motor motor (1);
	 *   pros::Controller master (E_CONTROLLER_MASTER);
	 *
	 * motor.set_current_limit_all(1000);
	 * while (true) {
	 *   motor = controller_get_analog(E_CONTROLLER_ANALOG_LEFT_Y);
	 *   // The motor will reduce its output at 1000 mA instead of the default 2500 mA
	 *   pros::delay(2);
	 *   }
	 * }
	 * \endcode
	 */
	std::int32_t set_current_limit_all(const std::int32_t limit) const;

	/**
	 * Sets one of Motor_Units for the motor encoder. Works with the C
	 * enum and the C++ enum class.
	 *
	 * \note This is one of many Motor functions that takes in an optional index parameter. 
	 * 		 This parameter can be ignored by most users but exists to give a shared base class
	 * 		 for motors and motor groups
	 * 
	 * This function uses the following values of errno when an error state is
	 * reached:
	 * 
	 * ENODEV - The port cannot be configured as a motor
	 * 
	 * EOVERFLOW - The index is non 0
	 * 
	 * * \param units
	 *        The new motor encoder units
	 * 
	 * \param index Optional parameter. 
	 * 		  The zero-indexed index of the motor to get the target position of.
	 * 		  By default index is 0, and will return an error for a non-zero index
	 *
	 * \return 1 if the operation was successful or PROS_ERR if the operation
	 * failed, setting errno.
	 *
	 * \b Example
	 * \code
	 * void initialize() {
	 *   pros::Motor motor (1);
	 *   motor.set_encoder_units_all(E_MOTOR_ENCODER_DEGREES);
	 *   std::cout << "Encoder Units: " << motor.get_encoder_units();
	 * }
	 * \endcode
	 */
	std::int32_t set_encoder_units_all(const MotorUnits units) const;
	
	/**
	 * Sets one of Motor_Units for the motor encoder. Works with the C
	 * enum and the C++ enum class.
	 *
	 * This function uses the following values of errno when an error state is
	 * reached:
	 * ENODEV - The port cannot be configured as a motor
	 *
	 * \param units
	 *        The new motor encoder units
	 *
	 * \return 1 if the operation was successful or PROS_ERR if the operation
	 * failed, setting errno.
	 *
	 * \b Example
	 * \code
	 * void initialize() {
	 *   pros::Motor motor (1);
	 *   motor.set_encoder_units_all(E_MOTOR_ENCODER_DEGREES);
	 *   std::cout << "Encoder Units: " << motor.get_encoder_units();
	 * }
	 * \endcode
	 */
	std::int32_t set_encoder_units_all(const pros::motor_encoder_units_e_t units) const;
	
		
	/**
	 * Sets one of the gear cartridge (red, green, blue) for the motor. Usable with
	 * the C++ enum class and the C enum.
	 *
	 * This function uses the following values of errno when an error state is
	 * reached:
	 * ENODEV - The port cannot be configured as a motor
	 *
	 * \param gearset
	 *        The new motor gearset
	 *
	 * \return 1 if the operation was successful or PROS_ERR if the operation
	 * failed, setting errno.
	 *
	 * \b Example
	 * \code
	 * void initialize() {
	 *   pros::Motor motor (1);
	 *   motor.set_gearing_all(E_MOTOR_GEARSET_06);
	 *   std::cout << "Gearset: " << motor.get_gearing();
	 * }
	 * \endcode
	 */
	std::int32_t set_gearing_all(const MotorGears gearset) const;
	
	/**
	 * Sets one of the gear cartridge (red, green, blue) for the motor. Usable with
	 * the C++ enum class and the C enum.
	 *
	 * This function uses the following values of errno when an error state is
	 * reached:
	 * ENODEV - The port cannot be configured as a motor
	 *
	 * \param gearset
	 *        The new motor gearset
	 *
	 * \return 1 if the operation was successful or PROS_ERR if the operation
	 * failed, setting errno.
	 *
	 * \b Example
	 * \code
	 * void initialize() {
	 *   pros::Motor motor (1);
	 *   motor.set_gearing_all(E_MOTOR_GEARSET_06);
	 *   std::cout << "Gearset: " << motor.get_gearing();
	 * }
	 * \endcode
	 */
	std::int32_t set_gearing_all(const pros::motor_gearset_e_t gearset) const;
	
	/**
	 * Sets the reverse flag for the motor.
	 *
	 * This will invert its movements and the values returned for its position.
	 *
	 *
	 * \param reverse
	 *        True reverses the motor, false is default direction
	 *
	 * \return 1 
	 *
	 * \b Example
	 * \code
	 * void initialize() {
	 *   pros::Motor motor (1);
	 *   motor.set_reversed_all(true);
	 *   std::cout << "Is this motor reversed? " << motor.is_reversed();
	 * }
	 * \endcode
	 */
	std::int32_t set_reversed_all(const bool reverse);
	
	/**
	 * Sets the voltage limit for the motor in Volts.
	 *
	 * \note This is one of many Motor functions that takes in an optional index parameter. 
	 * 		 This parameter can be ignored by most users but exists to give a shared base class
	 * 		 for motors and motor groups
	 * 
	 * This function uses the following values of errno when an error state is
	 * reached:
	 * 
	 * ENODEV - The port cannot be configured as a motor
	 * 
	 * EOVERFLOW - The index is non 0
	 * 
	 * \param limit
	 *        The new voltage limit in Volts
	 * 
	 * \param index Optional parameter. 
	 * 		  The zero-indexed index of the motor to get the target position of.
	 * 		  By default index is 0, and will return an error for a non-zero index
	 *
	 * \return 1 if the operation was successful or PROS_ERR if the operation
	 * failed, setting errno.
	 *
	 * \b Example
	 * \code
	 * void autonomous() {
	 *   pros::Motor motor (1);
	 *   pros::Controller master (E_CONTROLLER_MASTER);
	 *
	 *   motor.set_voltage_limit_all(10000);
	 *   while (true) {
	 *     motor = master.get_analog(E_CONTROLLER_ANALOG_LEFT_Y);
	 *     // The motor will not output more than 10 V
	 *     pros::delay(2);
	 *   }
	 * }
	 * \endcode
	 */
	std::int32_t set_voltage_limit_all(const std::int32_t limit) const;
	
	/**
	 * Sets the position for the motor in its encoder units.
	 *
	 * This will be the future reference point for the motor's "absolute"
	 * position.
	 *
	 * This function uses the following values of errno when an error state is
	 * reached:
	 * ENODEV - The port cannot be configured as a motor
	 *
	 * \param position
	 *        The new reference position in its encoder units
	 *
	 * \return 1 if the operation was successful or PROS_ERR if the operation
	 * failed, setting errno.
	 *
	 * \b Example
	 * \code
	 * void autonomous() {
	 *   pros::Motor motor (1);
	 *   motor.move_absolute(100, 100); // Moves 100 units forward
	 *   motor.move_absolute(100, 100); // This does not cause a movement
	 *
	 *   motor.set_zero_position_all(80);
	 *   motor.move_absolute(100, 100); // Moves 80 units forward
	 * }
	 * \endcode
	 *
	 */
	std::int32_t set_zero_position_all(const double position) const;

	/**
	 * Sets the "absolute" zero position of the motor to its current position.
	 *
	 * This function uses the following values of errno when an error state is
	 * reached:
	 * ENODEV - The port cannot be configured as a motor
	 *
	 * \return 1 if the operation was successful or PROS_ERR if the operation
	 * failed, setting errno.
	 *
	 * \b Example
	 * \code
	 * void autonomous() {
	 *   pros::Motor motor (1);
	 *   motor.move_absolute(100, 100); // Moves 100 units forward
	 *   motor.move_absolute(100, 100); // This does not cause a movement
	 *
	 *   motor.tare_position_all();
	 *   motor.move_absolute(100, 100); // Moves 100 units forward
	 * }
	 * \endcode
	 */
	std::int32_t tare_position_all(void) const;

	///@}

	private:
	std::int8_t _port;
};
namespace literals {
const pros::Motor operator"" _mtr(const unsigned long long int m);
const pros::Motor operator"" _rmtr(const unsigned long long int m);
}  // namespace literals
}  // namespace v5
}  // namespace pros
#endif  // _PROS_MOTORS_HPP_<|MERGE_RESOLUTION|>--- conflicted
+++ resolved
@@ -602,17 +602,12 @@
 	 * 
 	 * EOVERFLOW - The index is non 0
 	 * 
-<<<<<<< HEAD
-	 * \return A vector containing 1 for moving in the positive direction, -1 for moving in the
-	 * negative direction, and PROS_ERR if the operation failed, setting errno.
-=======
 	 * \param index Optional parameter. 
 	 * 		  The zero-indexed index of the motor to get the target position of.
 	 * 		  By default index is 0, and will return an error for a non-zero index
 	 *
 	 *
 	 * \return A bitfield containing the motor's faults.
->>>>>>> 696be0f9
 	 *
 	 * \b Example
 	 * \code
@@ -1676,7 +1671,7 @@
 	 * ENODEV - The port cannot be configured as a motor
 	 * 
 	 * 
-	 * \return A vecotr containing 1 for moving in the positive direction, -1 for moving in the
+	 * \return A vector containing 1 for moving in the positive direction, -1 for moving in the
 	 * negative direction, and PROS_ERR if the operation failed, setting errno.
 	 *
 	 * \b Example
