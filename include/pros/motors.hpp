/**
 * \file pros/motors.hpp
 * \ingroup cpp-motors
 *
 * Contains prototypes for the V5 Motor-related functions.
 *
 * Visit https://pros.cs.purdue.edu/v5/tutorials/topical/motors.html to learn
 * more.
 *
 * This file should not be modified by users, since it gets replaced whenever
 * a kernel upgrade occurs.
 *
 * \copyright (c) 2017-2023, Purdue University ACM SIGBots.
 *
 * This Source Code Form is subject to the terms of the Mozilla Public
 * License, v. 2.0. If a copy of the MPL was not distributed with this
 * file, You can obtain one at http://mozilla.org/MPL/2.0/.
 *
 * \defgroup cpp-motors Motors C++ API
 * \note Additional example code for this module can be found in its [Tutorial](@ref motors).
 */

#ifndef _PROS_MOTORS_HPP_
#define _PROS_MOTORS_HPP_

#include <cstdint>
#include <iostream>

#include "pros/colors.hpp"
<<<<<<< HEAD
#include "pros/device.hpp"
=======
>>>>>>> ef264f3b
#include "pros/motors.h"
#include "rtos.hpp"

namespace pros {
inline namespace v5 {

/**
 * \enum motor_brake
 * Indicates the current 'brake mode' of a motor.
 */
enum class Motor_Brake {
	/// Motor coasts when stopped, traditional behavior
	coast = 0,
	/// Motor brakes when stopped
	brake = 1,
	/// Motor actively holds position when stopped
	hold = 2,
	/// Invalid brake mode
	invalid = INT32_MAX
};

/**
 * \enum Motor_Encoder_Units
 * Indicates the units used by the motor encoders.
 */
enum class Motor_Encoder_Units {
	/// Position is recorded as angle in degrees as a floating point number
	degrees = 0,
	/// Position is recorded as angle in degrees as a floating point number
	deg = 0,
	/// Position is recorded as angle in rotations as a floating point number
	rotations = 1,
	/// Position is recorded as raw encoder ticks as a whole number
	counts = 2,
	/// Invalid motor encoder units
	invalid = INT32_MAX
};

// Alias for Motor_Encoder_Units
using Motor_Units = Motor_Encoder_Units;

enum class Motor_Gears {
	/// 36:1, 100 RPM, Red gear set
	ratio_36_to_1 = 0,
	red = ratio_36_to_1,
	rpm_100 = ratio_36_to_1,
	/// 18:1, 200 RPM, Green gear set
	ratio_18_to_1 = 1,
	green = ratio_18_to_1,
	rpm_200 = ratio_18_to_1,
	/// 6:1, 600 RPM, Blue gear set
	ratio_6_to_1 = 2,
	blue = ratio_6_to_1,
	rpm_600 = ratio_6_to_1,
	/// Error return code
	invalid = INT32_MAX
};

// Provide Aliases for Motor_Gears
using Motor_Gearset = Motor_Gears;
using Motor_Cart = Motor_Gears;
using Motor_Cartridge = Motor_Gears;
using Motor_Gear = Motor_Gears;

/**
 * \ingroup cpp-motors
 */
<<<<<<< HEAD
class Motor : public Device {
=======
class Motor_Group {
>>>>>>> ef264f3b
	/**
	 * \addtogroup cpp-motors
	 *  @{
	 */
	public:
	/**
	 * Creates a Motor object for the given port and specifications.
	 *
	 * This function uses the following values of errno when an error state is
	 * reached:
	 * ENXIO - The given value is not within the range of V5 ports (1-21).
	 * ENODEV - The port cannot be configured as a motor
	 *
	 * \param port
	 *        The V5 port number from 1-21
	 * \param gearset
	 *        The motor's gearset
	 * \param reverse
	 *        True reverses the motor, false is default
	 * \param encoder_units
	 *        The motor's encoder units
	 *
	 * \b Example
	 * \code
	 * void opcontrol() {
	 *   pros::Motor motor (1, E_MOTOR_GEARSET_18, false, E_MOTOR_ENCODER_DEGREES);
	 *   pros::Controller master (E_CONTROLLER_MASTER);
	 *   while (true) {
	 *     motor.move(master.get_analog(E_CONTROLLER_ANALOG_LEFT_Y));
	 *     pros::delay(2);
	 *   }
	 * }
	 * \endcode
	 */
	explicit Motor_Group(std::initializer_list<std::int8_t> ports, const Motor_Gears gearset, const bool reverse,
	                     const Motor_Units encoder_units);

	explicit Motor_Group(std::initializer_list<std::int8_t> ports, const pros::Color gearset_color, const bool reverse,
	                     const Motor_Units encoder_units);

	explicit Motor_Group(std::initializer_list<std::int8_t> ports, const Motor_Gears gearset, const bool reverse);

	explicit Motor_Group(std::initializer_list<std::int8_t> ports, const pros::Color gearset_color, const bool reverse);

	explicit Motor_Group(std::initializer_list<std::int8_t> ports, const Motor_Gears gearset);

	explicit Motor_Group(std::initializer_list<std::int8_t> ports, const pros::Color gearset_color);

	explicit Motor_Group(std::initializer_list<std::int8_t> ports, const bool reverse);

	explicit Motor_Group(std::initializer_list<std::int8_t> ports);

	explicit Motor_Group(std::vector<std::int8_t> ports, const Motor_Gears gearset, const bool reverse,
	                     const Motor_Units encoder_units);

	explicit Motor_Group(std::vector<std::int8_t> ports, const pros::Color gearset_color, const bool reverse,
	                     const Motor_Units encoder_units);

	explicit Motor_Group(std::vector<std::int8_t> ports, const Motor_Gears gearset, const bool reverse);

	explicit Motor_Group(std::vector<std::int8_t> ports, const pros::Color gearset_color, const bool reverse);

	explicit Motor_Group(std::vector<std::int8_t> ports, const Motor_Gears gearset);

	explicit Motor_Group(std::vector<std::int8_t> ports, const pros::Color gearset_color);

	explicit Motor_Group(std::vector<std::int8_t> ports, const bool reverse);

	explicit Motor_Group(std::vector<std::int8_t> ports);

	/// \name Motor movement functions
	/// These functions allow programmers to make motors move
	///@{

	/**
	 * Sets the voltage for the motor from -128 to 127.
	 *
	 * This is designed to map easily to the input from the controller's analog
	 * stick for simple opcontrol use. The actual behavior of the motor is
	 * analogous to use of pros::Motor::move(), or motorSet from the PROS 2 API.
	 *
	 * This function uses the following values of errno when an error state is
	 * reached:
	 * ENODEV - The port cannot be configured as a motor
	 *
	 * \param voltage
	 *        The new motor voltage from -127 to 127
	 *
	 * \return 1 if the operation was successful or PROS_ERR if the operation
	 * failed, setting errno.
	 *
	 * \b Example
	 * \code
	 * void opcontrol() {
	 *   pros::Motor_Group motor_group ({1}, E_MOTOR_GEARSET_18);
	 *   pros::Controller master (E_CONTROLLER_MASTER);
	 *   while (true) {
	 *     motor = master.get_analog(E_CONTROLLER_ANALOG_LEFT_Y);
	 *     pros::delay(2);
	 *   }
	 * }
	 * \endcode
	 */
	std::int32_t operator=(std::int32_t voltage) const;

	/**
	 * Sets the voltage for the motor from -127 to 127.
	 *
	 * This is designed to map easily to the input from the controller's analog
	 * stick for simple opcontrol use. The actual behavior of the motor is
	 * analogous to use of motor_move(), or motorSet() from the PROS 2 API.
	 *
	 * This function uses the following values of errno when an error state is
	 * reached:
	 * ENODEV - The port cannot be configured as a motor
	 *
	 * \param voltage
	 *        The new motor voltage from -127 to 127
	 *
	 * \return 1 if the operation was successful or PROS_ERR if the operation
	 * failed, setting errno.
	 *
	 * \b Example
	 * \code
	 * void opcontrol() {
	 *   pros::Motor_Group motor_group ({1});
	 *   pros::Controller master (E_CONTROLLER_MASTER);
	 *   while (true) {
	 *     motor.move(master.get_analog(E_CONTROLLER_ANALOG_LEFT_Y));
	 *     pros::delay(2);
	 *   }
	 * }
	 * \endcode
	 */
	std::int32_t move(std::int32_t voltage) const;

	/**
	 * Sets the target absolute position for the motor to move to.
	 *
	 * This movement is relative to the position of the motor when initialized or
	 * the position when it was most recently reset with
	 * pros::Motor::set_zero_position().
	 *
	 * \note This function simply sets the target for the motor, it does not block
	 * program execution until the movement finishes.
	 *
	 * This function uses the following values of errno when an error state is
	 * reached:
	 * ENODEV - The port cannot be configured as a motor
	 *
	 * \param position
	 *        The absolute position to move to in the motor's encoder units
	 * \param velocity
	 *        The maximum allowable velocity for the movement in RPM
	 *
	 * \return 1 if the operation was successful or PROS_ERR if the operation
	 * failed, setting errno.
	 *
	 * \b Example
	 * \code
	 * void autonomous() {
	 *   pros::Motor motor (1);
	 *   motor.move_absolute(100, 100); // Moves 100 units forward
	 *   while (!((motor.get_position() < 105) && (motor.get_position() > 95))) {
	 *     // Continue running this loop as long as the motor is not within +-5 units of its goal
	 *     pros::delay(2);
	 *   }
	 *   motor.move_absolute(100, 100); // This does not cause a movement
	 *   while (!((motor.get_position() < 105) && (motor.get_position() > 95))) {
	 *     pros::delay(2);
	 *   }
	 *   motor.tare_position();
	 *   motor.move_absolute(100, 100); // Moves 100 units forward
	 *   while (!((motor.get_position() < 105) && (motor.get_position() > 95))) {
	 *     pros::delay(2);
	 *   }
	 * }
	 * \endcode
	 */
	std::int32_t move_absolute(const double position, const std::int32_t velocity) const;

	/**
	 * Sets the relative target position for the motor to move to.
	 *
	 * This movement is relative to the current position of the motor as given in
	 * pros::Motor::motor_get_position(). Providing 10.0 as the position parameter
	 * would result in the motor moving clockwise 10 units, no matter what the
	 * current position is.
	 *
	 * \note This function simply sets the target for the motor, it does not block
	 * program execution until the movement finishes.
	 *
	 * This function uses the following values of errno when an error state is
	 * reached:
	 * ENODEV - The port cannot be configured as a motor
	 *
	 * \param position
	 *        The relative position to move to in the motor's encoder units
	 * \param velocity
	 *        The maximum allowable velocity for the movement in RPM
	 *
	 * \return 1 if the operation was successful or PROS_ERR if the operation
	 * failed, setting errno.
	 *
	 * \b Example
	 * \code
	 * void autonomous() {
	 *   pros::Motor motor (1);
	 *   motor.move_relative(100, 100); // Moves 100 units forward
	 *   while (!((motor.get_position() < 105) && (motor.get_position() > 95))) {
	 *     // Continue running this loop as long as the motor is not within +-5 units of its goal
	 *     pros::delay(2);
	 *   }
	 *   motor.move_relative(100, 100); // Also moves 100 units forward
	 *   while (!((motor.get_position() < 205) && (motor.get_position() > 195))) {
	 *     pros::delay(2);
	 *   }
	 * }
	 * \endcode
	 */
	std::int32_t move_relative(const double position, const std::int32_t velocity) const;

	/**
	 * Sets the velocity for the motor.
	 *
	 * This velocity corresponds to different actual speeds depending on the
	 * gearset used for the motor. This results in a range of +-100 for
	 * E_MOTOR_GEARSET_36, +-200 for E_MOTOR_GEARSET_18, and +-600 for
	 * E_MOTOR_GEARSET_6. The velocity is held with PID to ensure consistent
	 * speed, as opposed to setting the motor's voltage.
	 *
	 * This function uses the following values of errno when an error state is
	 * reached:
	 * ENODEV - The port cannot be configured as a motor
	 *
	 * \param velocity
	 *        The new motor velocity from -+-100, +-200, or +-600 depending on the
	 *        motor's gearset
	 *
	 * \return 1 if the operation was successful or PROS_ERR if the operation
	 * failed, setting errno.
	 *
	 * \b Example
	 * \code
	 * void autonomous() {
	 *   pros::Motor motor (1);
	 *   motor.move_velocity(100);
	 *   pros::delay(1000); // Move at 100 RPM for 1 second
	 *   motor.move_velocity(0);
	 * }
	 * \endcode
	 */
	std::int32_t move_velocity(const std::int32_t velocity) const;

	/**
	 * Sets the output voltage for the motor from -12000 to 12000 in millivolts.
	 *
	 * This function uses the following values of errno when an error state is
	 * reached:
	 * ENODEV - The port cannot be configured as a motor
	 *
	 * \param port
	 *        The V5 port number from 1-21
	 * \param voltage
	 *        The new voltage value from -12000 to 12000
	 *
	 * \return 1 if the operation was successful or PROS_ERR if the operation
	 * failed, setting errno.
	 *
	 * \b Example
	 * \code
	 * void autonomous() {
	 *   motor.move_voltage(12000);
	 *   pros::delay(1000); // Move at max voltage for 1 second
	 *   motor.move_voltage(0);
	 * }
	 * \endcode
	 */
	std::int32_t move_voltage(const std::int32_t voltage) const;

	/**
	 * Stops the motor using the currently configured brake mode.
	 *
	 * This function sets motor velocity to zero, which will cause it to act
	 * according to the set brake mode. If brake mode is set to MOTOR_BRAKE_HOLD,
	 * this function may behave differently than calling move_absolute(0)
	 * or move_relative(0).
	 *
	 * This function uses the following values of errno when an error state is
	 * reached:
	 * ENODEV - The port cannot be configured as a motor
	 *
	 * \return 1 if the operation was successful or PROS_ERR if the operation
	 * failed, setting errno.
	 */
	std::int32_t brake(void) const;

	/**
	 * Changes the output velocity for a profiled movement (motor_move_absolute()
	 * or motor_move_relative()). This will have no effect if the motor is not
	 * following a profiled movement.
	 *
	 * This function uses the following values of errno when an error state is
	 * reached:
	 * ENODEV - The port cannot be configured as a motor
	 *
	 * \param velocity
	 *        The new motor velocity from +-100, +-200, or +-600 depending on the
	 *        motor's gearset
	 *
	 * \return 1 if the operation was successful or PROS_ERR if the operation
	 * failed, setting errno.
	 *
	 * \b Example
	 * \code
	 * void autonomous() {
	 *   pros::Motor motor (1);
	 *   motor.move_absolute(1, 100, 100);
	 *   pros::delay(100);
	 *   motor.modify_profiled_velocity(1, 0); // Stop the motor early
	 * }
	 * \endcode
	 */
	std::int32_t modify_profiled_velocity(const std::int32_t velocity) const;

	/**
	 * Gets the target position set for the motor by the user.
	 *
	 * This function uses the following values of errno when an error state is
	 * reached:
	 * ENODEV - The port cannot be configured as a motor
	 *
	 * \return The target position in its encoder units or PROS_ERR_F if the
	 * operation failed, setting errno.
	 *
	 * \b Example
	 * \code
	 * void autonomous() {
	 *   pros::Motor motor (1);
	 *   motor.move_absolute(100, 100);
	 *   std::cout << "Motor Target: " << motor.get_target_position();
	 *   // Prints 100
	 * }
	 * \endcode
	 */
	double get_target_position(void) const;
	double get_target_position(std::uint8_t) const;

	std::vector<double> get_every_target_position(void) const;

	/**
	 * Gets the velocity commanded to the motor by the user.
	 *
	 * This function uses the following values of errno when an error state is
	 * reached:
	 * ENODEV - The port cannot be configured as a motor
	 *
	 * \return The commanded motor velocity from +-100, +-200, or +-600, or
	 * PROS_ERR if the operation failed, setting errno.
	 *
	 * \b Example
	 * \code
	 * void opcontrol() {
	 *   pros::Motor motor (1);
	 *   pros::Controller master (E_CONTROLLER_MASTER);
	 *   while (true) {
	 *     motor.move_velocity(master.get_analog(E_CONTROLLER_ANALOG_LEFT_Y));
	 *     std::cout << "Motor Velocity: " << motor.get_target_velocity();
	 *     // Prints the value of E_CONTROLLER_ANALOG_LEFT_Y
	 *     pros::delay(2);
	 *   }
	 * }
	 * \endcode
	 */
	std::int32_t get_target_velocity(void) const;
	std::int32_t get_target_velocity(std::uint8_t) const;

	std::vector<std::int32_t> get_every_target_velocity(void) const;

	///@}

	/// \name Motor telemetry functions
	/// These functions allow programmers to collect telemetry from motors
	///@{

	/**
	 * Gets the actual velocity of the motor.
	 *
	 * This function uses the following values of errno when an error state is
	 * reached:
	 * ENODEV - The port cannot be configured as a motor
	 *
	 * \return The motor's actual velocity in RPM or PROS_ERR_F if the operation
	 * failed, setting errno.
	 *
	 * \b Example
	 * \code
	 * void opcontrol() {
	 *   pros::Motor motor (1);
	 *   while (true) {
	 *     motor = controller_get_analog(E_CONTROLLER_MASTER, E_CONTROLLER_ANALOG_LEFT_Y);
	 *     printf("Actual velocity: %lf\n", motor.get_actual_velocity());
	 *     pros::delay(2);
	 *   }
	 * }
	 * \endcode
	 */
	double get_actual_velocity(void) const;
	double get_actual_velocity(std::uint8_t) const;

	std::vector<double> get_every_actual_velocity(void) const;

	/**
	 * Gets the current drawn by the motor in mA.
	 *
	 * This function uses the following values of errno when an error state is
	 * reached:
	 * ENODEV - The port cannot be configured as a motor
	 *
	 * \return The motor's current in mA or PROS_ERR if the operation failed,
	 * setting errno.
	 *
	 * \b Example
	 * \code
	 * void opcontrol() {
	 *   pros::Motor motor (1);
	 *   pros::Controller master (E_CONTROLLER_MASTER);
	 *   while (true) {
	 *     motor = master.get_analog(E_CONTROLLER_ANALOG_LEFT_Y);
	 *     std::cout << "Motor Current Draw: " << motor.get_current_draw();
	 *     pros::delay(2);
	 *   }
	 * }
	 * \endcode
	 */
	std::int32_t get_current_draw(void) const;
	std::int32_t get_current_draw(std::uint8_t) const;
	std::vector<std::int32_t> get_every_current_draw(void) const;

	/**
	 * Gets the direction of movement for the motor.
	 *
	 * This function uses the following values of errno when an error state is
	 * reached:
	 * ENODEV - The port cannot be configured as a motor
	 *
	 * \return 1 for moving in the positive direction, -1 for moving in the
	 * negative direction, and PROS_ERR if the operation failed, setting errno.
	 *
	 * \b Example
	 * \code
	 * void opcontrol() {
	 *   pros::Motor motor (1);
	 *   pros::Controller master (E_CONTROLLER_MASTER);
	 *   while (true) {
	 *     motor = master.get_analog(E_CONTROLLER_ANALOG_LEFT_Y);
	 *     std::cout << "Motor Direction: " << motor.get_direction();
	 *     pros::delay(2);
	 *   }
	 * }
	 * \endcode
	 */
	std::int32_t get_direction(void) const;
	std::int32_t get_direction(std::uint8_t) const;
	std::vector<std::int32_t> get_every_direction(void) const;

	/**
	 * Gets the efficiency of the motor in percent.
	 *
	 * An efficiency of 100% means that the motor is moving electrically while
	 * drawing no electrical power, and an efficiency of 0% means that the motor
	 * is drawing power but not moving.
	 *
	 * This function uses the following values of errno when an error state is
	 * reached:
	 * ENODEV - The port cannot be configured as a motor
	 *
	 * \return The motor's efficiency in percent or PROS_ERR_F if the operation
	 * failed, setting errno.
	 *
	 * \b Example
	 * \code
	 * void opcontrol() {
	 *   pros::Motor motor (1);
	 *   pros::Controller master (E_CONTROLLER_MASTER);
	 *   while (true) {
	 *     motor = master.get_analog(E_CONTROLLER_ANALOG_LEFT_Y);
	 *     std::cout << "Motor Efficiency: " << motor.get_efficiency();
	 *     pros::delay(2);
	 *   }
	 * }
	 * \endcode
	 */
	double get_efficiency(void) const;
	double get_efficiency(std::uint8_t) const;
	std::vector<double> get_every_efficiency(void) const;

	/**
	 * Gets the faults experienced by the motor.
	 *
	 * Compare this bitfield to the bitmasks in pros::motor_fault_e_t.
	 *
	 * This function uses the following values of errno when an error state is
	 * reached:
	 * ENODEV - The port cannot be configured as a motor
	 *
	 * \param port
	 *        The V5 port number from 1-21
	 *
	 * \return A bitfield containing the motor's faults.
	 *
	 * \b Example
	 * \code
	 * void opcontrol() {
	 *   pros::Motor motor (1);
	 *   pros::Controller master (E_CONTROLLER_MASTER);
	 *   while (true) {
	 *     motor = master.get_analog(E_CONTROLLER_ANALOG_LEFT_Y);
	 *     std::cout << "Motor Faults: " << motor.get_faults();pros::delay(2);
	 *   }
	 * }
	 * \endcode
	 */
	std::uint32_t get_faults(void) const;
	std::uint32_t get_faults(std::uint8_t) const;
	std::vector<std::uint32_t> get_every_faults(void) const;
	/**
	 * Gets the flags set by the motor's operation.
	 *
	 * Compare this bitfield to the bitmasks in pros::motor_flag_e_t.
	 *
	 * This function uses the following values of errno when an error state is
	 * reached:
	 * ENODEV - The port cannot be configured as a motor
	 *
	 * \param port
	 *        The V5 port number from 1-21
	 *
	 * \return A bitfield containing the motor's flags.
	 *
	 * \b Example
	 * \code
	 * void opcontrol() {
	 *   pros::Motor motor (1);
	 *   pros::Controller master (E_CONTROLLER_MASTER);
	 *   while (true) {
	 *     motor = master.get_analog(E_CONTROLLER_ANALOG_LEFT_Y);
	 *     std::cout << "Motor Faults: " << motor.get_faults();
	 *     pros::delay(2);
	 *   }
	 * }
	 * \endcode
	 */
	std::uint32_t get_flags(void) const;
	std::uint32_t get_flags(std::uint8_t) const;
	std::vector<std::uint32_t> get_every_flags(void) const;

	/**
	 * Gets the absolute position of the motor in its encoder units.
	 *
	 * This function uses the following values of errno when an error state is
	 * reached:
	 * ENODEV - The port cannot be configured as a motor
	 *
	 * \return The motor's absolute position in its encoder units or PROS_ERR_F
	 * if the operation failed, setting errno.
	 *
	 * \b Example
	 * \code
	 * void opcontrol() {
	 *   pros::Motor motor (1);
	 *   pros::Controller master (E_CONTROLLER_MASTER);
	 *   while (true) {
	 *     motor = master.get_analog(E_CONTROLLER_ANALOG_LEFT_Y);
	 *     std::cout << "Motor Position: " << motor.get_position();
	 *     pros::delay(2);
	 *   }
	 * }
	 * \endcode
	 */
	double get_position(void) const;
	double get_position(std::uint8_t) const;
	std::vector<double> get_every_position(void) const;

	/**
	 * Gets the power drawn by the motor in Watts.
	 *
	 * This function uses the following values of errno when an error state is
	 * reached:
	 * ENODEV - The port cannot be configured as a motor
	 *
	 * \return The motor's power draw in Watts or PROS_ERR_F if the operation
	 * failed, setting errno.
	 *
	 * \b Example
	 * \code
	 * void opcontrol() {
	 *   pros::Motor motor (1);
	 *   pros::Controller master (E_CONTROLLER_MASTER);
	 *   while (true) {
	 *     motor = master.get_analog(E_CONTROLLER_ANALOG_LEFT_Y);
	 *     std::cout << "Motor Power: " << motor.get_power();
	 *     pros::delay(2);
	 *   }
	 * }
	 * \endcode
	 */
	double get_power(void) const;
	double get_power(std::uint8_t) const;
	std::vector<double> get_every_power(void) const;
	/**
	 * Gets the raw encoder count of the motor at a given timestamp.
	 *
	 * This function uses the following values of errno when an error state is
	 * reached:
	 * ENODEV - The port cannot be configured as a motor
	 *
	 * \param[in] timestamp
	 *            A pointer to a time in milliseconds for which the encoder count
	 *            will be returned. If NULL, the timestamp at which the encoder
	 *            count was read will not be supplied
	 *
	 * \return The raw encoder count at the given timestamp or PROS_ERR if the
	 * operation failed.
	 *
	 * \b Example
	 * \code
	 * void opcontrol() {
	 *   std::uint32_t now = pros::millis();
	 *   pros::Motor motor (1);
	 *   pros::Controller master (E_CONTROLLER_MASTER);
	 *   while (true) {
	 *     motor = master.get_analog(E_CONTROLLER_ANALOG_LEFT_Y);
	 *     std::cout << "Motor Position: " << motor.get_raw_position(&now);
	 *     pros::delay(2);
	 *   }
	 * }
	 * \endcode
	 */
	std::int32_t get_raw_position(std::uint32_t* const timestamp) const;
	std::int32_t get_raw_position(std::uint32_t* const timestamp, std::uint8_t) const;
	std::vector<std::int32_t> get_every_raw_position(std::uint32_t* const timestamp) const;

	/**
	 * Gets the temperature of the motor in degrees Celsius.
	 *
	 * This function uses the following values of errno when an error state is
	 * reached:
	 * ENODEV - The port cannot be configured as a motor
	 *
	 * \return The motor's temperature in degrees Celsius or PROS_ERR_F if the
	 * operation failed, setting errno.
	 *
	 * \b Example
	 * \code
	 * void opcontrol() {
	 *   pros::Motor motor (1);
	 *   pros::Controller master (E_CONTROLLER_MASTER);
	 *   while (true) {
	 *     motor = master.get_analog(E_CONTROLLER_ANALOG_LEFT_Y);
	 *     std::cout << "Motor Temperature: " << motor.get_temperature();
	 *     pros::delay(2);
	 *   }
	 * }
	 * \endcode
	 */
	double get_temperature(void) const;
	double get_temperature(std::uint8_t) const;
	std::vector<double> get_every_temperature(void) const;
	/**
	 * Gets the torque generated by the motor in Newton Meters (Nm).
	 *
	 * This function uses the following values of errno when an error state is
	 * reached:
	 * ENODEV - The port cannot be configured as a motor
	 *
	 * \return The motor's torque in Nm or PROS_ERR_F if the operation failed,
	 * setting errno.
	 *
	 * \b Example
	 * \code
	 * void opcontrol() {
	 *   pros::Motor motor (1);
	 *   pros::Controller master (E_CONTROLLER_MASTER);
	 *   while (true) {
	 *     motor = master.get_analog(E_CONTROLLER_ANALOG_LEFT_Y);
	 *     std::cout << "Motor Torque: " << motor.get_torque();
	 *     pros::delay(2);
	 *   }
	 * }
	 * \endcode
	 */
	double get_torque(void) const;
	double get_torque(std::uint8_t) const;
	std::vector<double> get_every_torque(void) const;
	/**
	 * Gets the voltage delivered to the motor in millivolts.
	 *
	 * This function uses the following values of errno when an error state is
	 * reached:
	 * ENODEV - The port cannot be configured as a motor
	 *
	 * \return The motor's voltage in mV or PROS_ERR_F if the operation failed,
	 * setting errno.
<<<<<<< HEAD
	 *
	 * \b Example
	 * \code
	 * void opcontrol() {
	 *   pros::Motor motor (1);
	 *   pros::Controller master (E_CONTROLLER_MASTER);
	 *   while (true) {
	 *     motor = master.get_analog(E_CONTROLLER_ANALOG_LEFT_Y);
	 *     std::cout << "Motor Voltage: " << motor.get_voltage();
	 *     pros::delay(2);
	 *   }
	 * }
	 * \endcode
	 */
	virtual std::int32_t get_voltage(void) const;

	/**
	 * Checks if the motor is at its zero position.
	 *
	 * This function uses the following values of errno when an error state is
	 * reached:
	 * ENODEV - The port cannot be configured as a motor
	 *
	 * \note Although this function forwards data from the motor, the motor
	 * presently does not provide any value. This function returns PROS_ERR with
	 * errno set to ENOSYS.
	 *
	 * \return 1 if the motor is at zero absolute position, 0 if the motor has
	 * moved from its absolute zero, or PROS_ERR if the operation failed, setting
	 * errno
	 *
	 * \b Example
	 * \code
	 * void opcontrol() {
	 *   pros::Motor motor (1);
	 *   pros::Controller master (E_CONTROLLER_MASTER);
	 *   while (true) {
	 *     motor = master.get_analog(E_CONTROLLER_ANALOG_LEFT_Y );
	 *     std::cout << "Is the motor at zero position?: " << motor.get_zero_position_flag();
	 *     pros::delay(2);
	 *   }
	 * }
	 * \endcode
	 */
	virtual std::int32_t get_zero_position_flag(void) const;

	/**
	 * Checks if the motor is stopped.
	 *
	 * This function uses the following values of errno when an error state is
	 * reached:
	 * ENODEV - The port cannot be configured as a motor
	 *
	 * \note Although this function forwards data from the motor, the motor
	 * presently does not provide any value. This function returns PROS_ERR with
	 * errno set to ENOSYS.
	 *
	 * \return 1 if the motor is not moving, 0 if the motor is moving, or PROS_ERR
	 * if the operation failed, setting errno
	 *
=======
	 *
>>>>>>> ef264f3b
	 * \b Example
	 * \code
	 * void opcontrol() {
	 *   pros::Motor motor (1);
	 *   pros::Controller master (E_CONTROLLER_MASTER);
	 *   while (true) {
	 *     motor = master.get_analog(E_CONTROLLER_ANALOG_LEFT_Y);
	 *     std::cout << "Motor Voltage: " << motor.get_voltage();
	 *     pros::delay(2);
	 *   }
	 * }
	 * \endcode
	 */
	std::int32_t get_voltage(void) const;
	std::int32_t get_voltage(std::uint8_t) const;
	std::vector<std::int32_t> get_every_voltage(void) const;

	/**
	 * Checks if the motor is drawing over its current limit.
	 *
	 * This function uses the following values of errno when an error state is
	 * reached:
	 * ENODEV - The port cannot be configured as a motor
	 *
	 * \return 1 if the motor's current limit is being exceeded and 0 if the
	 * current limit is not exceeded, or PROS_ERR if the operation failed, setting
	 * errno.
	 *
	 * \b Example
	 * \code
	 * void opcontrol() {
	 *   pros::Motor motor (1);
	 *   pros::Controller master (E_CONTROLLER_MASTER);
	 *   while (true) {
	 *     motor = master.get_analog(E_CONTROLLER_ANALOG_LEFT_Y);
	 *     std::cout << "Is the motor over its current limit?: " << motor.is_over_current();
	 *     pros::delay(2);
	 *   }
	 * }
	 * \endcode
	 */
	std::int32_t is_over_current(void) const;
	std::int32_t is_over_current(std::uint8_t) const;
	std::vector<std::int32_t> every_is_over_current(void) const;

	/**
	 * Gets the temperature limit flag for the motor.
	 *
	 * This function uses the following values of errno when an error state is
	 * reached:
	 * ENODEV - The port cannot be configured as a motor
	 *
	 * \return 1 if the temperature limit is exceeded and 0 if the temperature is
	 * below the limit, or PROS_ERR if the operation failed, setting errno.
	 *
	 * \b Example
	 * \code
	 * void opcontrol() {
	 *   pros::Motor motor (1);
	 *   pros::Controller master (E_CONTROLLER_MASTER);
	 *   while (true) {
	 *     motor = master.get_analog(E_CONTROLLER_ANALOG_LEFT_Y);
	 *     std::cout << "Is the motor over its temperature limit?: " << motor.is_over_temp();
	 *     pros::delay(2);
	 *   }
	 * }
	 * \endcode
	 */
	std::int32_t is_over_temp(void) const;
	std::int32_t is_over_temp(std::uint8_t) const;
	std::vector<std::int32_t> every_is_over_temp(void) const;

	///@}

	/// \name Motor configuration functions
	/// These functions allow programmers to configure the behavior of motors
	///@{

	/**
	 * Gets the brake mode that was set for the motor.
	 *
	 * This function uses the following values of errno when an error state is
	 * reached:
	 * ENODEV - The port cannot be configured as a motor
	 *
	 * \return One of Motor_Brake, according to what was set for the
	 * motor, or E_MOTOR_BRAKE_INVALID if the operation failed, setting errno.
	 *
	 * \b Example
	 * \code
	 * void initialize() {
	 *   pros::Motor motor (1);
	 *   motor.set_brake_mode(pros::E_MOTOR_BRAKE_HOLD);
	 *   std::cout << "Brake Mode: " << motor.get_brake_mode();
	 * }
	 * \endcode
	 */
	Motor_Brake get_brake_mode(void) const;
	Motor_Brake get_brake_mode(std::uint8_t) const;
	std::vector<Motor_Brake> get_every_brake_mode(void) const;

	/**
	 * Gets the current limit for the motor in mA.
	 *
	 * The default value is 2500 mA.
	 *
	 * This function uses the following values of errno when an error state is
	 * reached:
	 * ENODEV - The port cannot be configured as a motor
	 *
	 * \return The motor's current limit in mA or PROS_ERR if the operation failed,
	 * setting errno.
	 *
	 * \b Example
	 * \code
	 * void opcontrol() {
	 *   pros::Motor motor (1);
	 *   while (true) {
	 *     std::cout << "Motor Current Limit: " << motor.get_current_limit();
	 *     pros::delay(2);
	 *   }
	 * }
	 * \endcode
	 */
	std::int32_t get_current_limit(void) const;
	std::int32_t get_current_limit(std::uint8_t) const;
	std::vector<std::int32_t> get_every_current_limit(void) const;

	/**
	 * Gets the encoder units that were set for the motor.
	 *
	 * This function uses the following values of errno when an error state is
	 * reached:
	 * ENODEV - The port cannot be configured as a motor
	 *
	 * \return One of Motor_Units according to what is set for the
	 * motor or E_MOTOR_ENCODER_INVALID if the operation failed.
	 *
	 * \b Example
	 * \code
	 * void initialize() {
	 *   pros::Motor motor (1, E_MOTOR_GEARSET_06, false, E_MOTOR_ENCODER_COUNTS);
	 *   std::cout << "Motor Encoder Units: " << motor.get_encoder_units();
	 * }
	 * \endcode
	 */
	Motor_Units get_encoder_units(void) const;
	Motor_Units get_encoder_units(std::uint8_t) const;
	std::vector<Motor_Units> get_every_encoder_units(void) const;

		/**
	 * Gets the port number of the motor.
	 *
	 * \return The motor's port number.
	 *
	 * \b Example
	 * \code
	 * void autonomous() {
	 *   pros::Motor motor (1);
	 *   std::uint8_t port = motor.get_port(); // Returns 1
	 * }
	 * \endcode
	 */
	virtual std::uint8_t get_port(void) const;

	/**
	 * Gets the gearset that was set for the motor.
	 *
	 * This function uses the following values of errno when an error state is
	 * reached:
	 * ENODEV - The port cannot be configured as a motor
	 *
	 * \return One of Motor_Gears according to what is set for the motor,
	 * or pros::Motor_Gears::invalid if the operation failed.
	 *
	 * \b Example
	 * \code
	 * void initialize() {
	 *   pros::Motor motor (1, E_MOTOR_GEARSET_06, false, E_MOTOR_ENCODER_COUNTS);
	 *   std::cout << "Motor Gearing: " << motor.get_gearing();
	 * }
	 * \endcode
	 */
	Motor_Gears get_gearing(void) const;
	Motor_Gears get_gearing(std::uint8_t) const;
	std::vector<Motor_Gears> get_every_gearing(void) const;

<<<<<<< HEAD
=======
	/**
	 * Gets the port number of the motor.
	 *
	 * \return The motor's port number.
	 *
	 * \b Example
	 * \code
	 * void autonomous() {
	 *   pros::Motor motor (1);
	 *   std::uint8_t port = motor.get_port(); // Returns 1
	 * }
	 * \endcode
	 */
	std::uint8_t get_port(void) const;
	std::uint8_t get_port(std::uint8_t) const;

	/**
	 * @brief Gets returns a vector with all the port numbers in the motor group.
	 * (ALL THE PORTS WILL BE POSITIVE)
	 * Use get_ports if you want to get the information on reversal.
	 *
	 * @return std::vector<std::uint8_t>
	 */
	std::vector<std::uint8_t> get_every_port(void) const;
>>>>>>> ef264f3b

	/**
	 * Gets the voltage limit set by the user.
	 *
	 * Default value is 0V, which means that there is no software limitation
	 * imposed on the voltage.
	 *
	 * This function uses the following values of errno when an error state is
	 * reached:
	 * ENODEV - The port cannot be configured as a motor
	 *
	 * \return The motor's voltage limit in V or PROS_ERR if the operation failed,
	 * setting errno.
	 *
	 * \b Example
	 * \code
	 * void initialize() {
	 *   pros::Motor motor (1);
	 *   std::cout << "Motor Voltage Limit: " << motor.get_voltage_limit();
	 * }
	 * \endcode
	 */
	std::int32_t get_voltage_limit(void) const;
	std::int32_t get_voltage_limit(std::uint8_t) const;
	std::vector<std::int32_t> get_every_voltage_limit(void) const;

	/**
	 * Gets the operation direction of the motor as set by the user.
	 *
	 * This function uses the following values of errno when an error state is
	 * reached:
	 * ENODEV - The port cannot be configured as a motor
	 *
	 * \return 1 if the motor has been reversed and 0 if the motor was not
	 * reversed, or PROS_ERR if the operation failed, setting errno.
	 *
	 * \b Example
	 * \code
	 * void initialize() {
	 *   pros::Motor motor (1);
	 *   std::cout << "Is the motor reversed? " << motor.is_reversed();
	 *   // Prints "0"
	 * }
	 * \endcode
	 */
	std::int32_t is_reversed(void) const;
	std::int32_t is_reversed(std::uint8_t) const;
	std::vector<std::int32_t> every_is_reversed(void) const;

	/**
	 * Sets one of Motor_Brake to the motor. Works with the C enum
	 * and the C++ enum class.
	 *
	 * This function uses the following values of errno when an error state is
	 * reached:
	 * ENODEV - The port cannot be configured as a motor
	 *
	 * \param mode
	 *        The Motor_Brake to set for the motor
	 *
	 * \return 1 if the operation was successful or PROS_ERR if the operation
	 * failed, setting errno.
	 *
	 * \b Example
	 * \code
	 * void initialize() {
	 *   pros::Motor motor (1);
	 *   motor.set_brake_mode(pros::E_MOTOR_BRAKE_HOLD);
	 *   std::cout << "Brake Mode: " << motor.get_brake_mode();
	 * }
	 * \endcode
	 */
	std::int32_t set_brake_mode(const Motor_Brake mode) const;
	std::int32_t set_brake_mode(const pros::motor_brake_mode_e_t mode) const;

	/**
	 * Sets the current limit for the motor in mA.
	 *
	 * This function uses the following values of errno when an error state is
	 * reached:
	 * ENODEV - The port cannot be configured as a motor
	 *
	 * \param limit
	 *        The new current limit in mA
	 *
	 * \return 1 if the operation was successful or PROS_ERR if the operation
	 * failed, setting errno.
	 *
	 * \b Example
	 * \code
	 * void opcontrol() {
	 *   pros::Motor motor (1);
	 *   pros::Controller master (E_CONTROLLER_MASTER);
	 *
	 * motor.set_current_limit(1000);
	 * while (true) {
	 *   motor = controller_get_analog(E_CONTROLLER_ANALOG_LEFT_Y);
	 *   // The motor will reduce its output at 1000 mA instead of the default 2500 mA
	 *   pros::delay(2);
	 *   }
	 * }
	 * \endcode
	 */
	std::int32_t set_current_limit(const std::int32_t limit) const;

	/**
	 * Sets one of Motor_Units for the motor encoder. Works with the C
	 * enum and the C++ enum class.
	 *
	 * This function uses the following values of errno when an error state is
	 * reached:
	 * ENODEV - The port cannot be configured as a motor
	 *
	 * \param units
	 *        The new motor encoder units
	 *
	 * \return 1 if the operation was successful or PROS_ERR if the operation
	 * failed, setting errno.
	 *
	 * \b Example
	 * \code
	 * void initialize() {
	 *   pros::Motor motor (1);
	 *   motor.set_encoder_units(E_MOTOR_ENCODER_DEGREES);
	 *   std::cout << "Encoder Units: " << motor.get_encoder_units();
	 * }
	 * \endcode
	 */
	std::int32_t set_encoder_units(const Motor_Units units);
	std::int32_t set_encoder_units(const pros::motor_encoder_units_e_t units);

	/**
	 * Sets one of the gear cartridge (red, green, blue) for the motor. Usable with
	 * the C++ enum class and the C enum.
	 *
	 * This function uses the following values of errno when an error state is
	 * reached:
	 * ENODEV - The port cannot be configured as a motor
	 *
	 * \param gearset
	 *        The new motor gearset
	 *
	 * \return 1 if the operation was successful or PROS_ERR if the operation
	 * failed, setting errno.
	 *
	 * \b Example
	 * \code
	 * void initialize() {
	 *   pros::Motor motor (1);
	 *   motor.set_gearing(E_MOTOR_GEARSET_06);
	 *   std::cout << "Gearset: " << motor.get_gearing();
	 * }
	 * \endcode
	 */
	std::int32_t set_gearing(const Motor_Gears gearset);
	std::int32_t set_gearing(const pros::motor_gearset_e_t gearset);

	/**
	 * Sets one of the gear cartridge (red, green, blue) for the motor.
	 *
	 * This function uses the following values of errno when an error state is
	 * reached:
	 * ENODEV - The port cannot be configured as a motor
	 *
	 * \param gearset
	 *        The new motor gearset
	 *
	 * \return 1 if the operation was successful or PROS_ERR if the operation
	 * failed, setting errno.
	 *
	 * \b Example
	 * \code
	 * void initialize() {
	 *   pros::Motor motor (1);
	 *   motor.set_gearing(pros::Color::red);
	 *   std::cout << "Gearset: " << motor.get_gearing();
	 * }
	 * \endcode
	 */
	std::int32_t set_gearing(const pros::Color gearset_color);

	/**
	 * Sets the reverse flag for the motor.
	 *
	 * This will invert its movements and the values returned for its position.
	 *
	 * This function uses the following values of errno when an error state is
	 * reached:
	 * ENODEV - The port cannot be configured as a motor
	 *
	 * \param reverse
	 *        True reverses the motor, false is default
	 *
	 * \return 1 if the operation was successful or PROS_ERR if the operation
	 * failed, setting errno.
	 *
	 * \b Example
	 * \code
	 * void initialize() {
	 *   pros::Motor motor (1);
	 *   motor.set_reversed(true);
	 *   std::cout << "Is this motor reversed? " << motor.is_reversed();
	 * }
	 * \endcode
	 */
	std::int32_t set_reversed(const bool reverse);

	/**
	 * Sets the voltage limit for the motor in Volts.
	 *
	 * This function uses the following values of errno when an error state is
	 * reached:
	 * ENODEV - The port cannot be configured as a motor
	 *
	 * \param limit
	 *        The new voltage limit in Volts
	 *
	 * \return 1 if the operation was successful or PROS_ERR if the operation
	 * failed, setting errno.
	 *
	 * \b Example
	 * \code
	 * void autonomous() {
	 *   pros::Motor motor (1);
	 *   pros::Controller master (E_CONTROLLER_MASTER);
	 *
	 *   motor.set_voltage_limit(10000);
	 *   while (true) {
	 *     motor = master.get_analog(E_CONTROLLER_ANALOG_LEFT_Y);
	 *     // The motor will not output more than 10 V
	 *     pros::delay(2);
	 *   }
	 * }
	 * \endcode
	 */
	std::int32_t set_voltage_limit(const std::int32_t limit) const;

	/**
	 * Sets the position for the motor in its encoder units.
	 *
	 * This will be the future reference point for the motor's "absolute"
	 * position.
	 *
	 * This function uses the following values of errno when an error state is
	 * reached:
	 * ENODEV - The port cannot be configured as a motor
	 *
	 * \param position
	 *        The new reference position in its encoder units
	 *
	 * \return 1 if the operation was successful or PROS_ERR if the operation
	 * failed, setting errno.
	 *
	 * \b Example
	 * \code
	 * void autonomous() {
	 *   pros::Motor motor (1);
	 *   motor.move_absolute(100, 100); // Moves 100 units forward
	 *   motor.move_absolute(100, 100); // This does not cause a movement
	 *
	 *   motor.set_zero_position(80);
	 *   motor.move_absolute(100, 100); // Moves 80 units forward
	 * }
	 * \endcode
	 *
	 */
	std::int32_t set_zero_position(const double position) const;

	/**
	 * Sets the "absolute" zero position of the motor to its current position.
	 *
	 * This function uses the following values of errno when an error state is
	 * reached:
	 * ENODEV - The port cannot be configured as a motor
	 *
	 * \return 1 if the operation was successful or PROS_ERR if the operation
	 * failed, setting errno.
	 *
	 * \b Example
	 * \code
	 * void autonomous() {
	 *   pros::Motor motor (1);
	 *   motor.move_absolute(100, 100); // Moves 100 units forward
	 *   motor.move_absolute(100, 100); // This does not cause a movement
	 *
	 *   motor.tare_position();
	 *   motor.move_absolute(100, 100); // Moves 100 units forward
	 * }
	 * \endcode
	 */
<<<<<<< HEAD
	virtual std::int32_t tare_position(void) const;

	///@}
=======
	std::int32_t tare_position(void) const;

	/**
	 * @brief Returns the number of objects
	 *
	 * @return std::int8_t
	 */
	std::int8_t size(void) const;

	/**
	 * @brief Get the ports object
	 *
	 * @return std::vector<std::int8_t>
	 */
	std::vector<std::int8_t> get_ports(void) const;

	/**
	 * @brief Appends the other motor group reference to this motor group
	 *
	 */
	void operator+=(Motor_Group&);

	/**
	 * @brief Appends the other motor group reference to this motor group
	 *
	 */
	void append(Motor_Group&);

	/**
	 * @brief Removes the port (and it's reversed )
	 *
	 * @param port
	 */
	void erase_port(std::int8_t port);
>>>>>>> ef264f3b

	/**
	 * This is the overload for the << operator for printing to streams
	 *
	 * Prints in format:
	 * Motor [port: (motor port), brake mode: (brake mode), current draw: (current draw),
	 * current limit: (current limit), direction: (direction), efficiency: (efficiency),
	 * encoder units: (encoder units), gearing: (gearing), is over temp: (over temp),
	 * position: (position), reversed: (reversed boolean), temperature: (temperature),
	 * torque: (torque), voltage: (voltage)]
	 */
<<<<<<< HEAD
	friend std::ostream& operator<<(std::ostream& os, const pros::Motor& motor);

	/**
	 * Returns the type of device
	 *
	 */
	pros::DeviceType get_type() const;

	private:
	mutable bool _reverse;
	mutable pros::Mutex _motor_mutex;
	mutable pros::v5::Motor_Gear _gearset;
	mutable pros::v5::Motor_Units _encoder_units;
	virtual void push_motor_configuration(void) const;
=======
	friend std::ostream& operator<<(std::ostream& os, const pros::Motor_Group& motor);
	///@}
	private:
	std::vector<std::int8_t> _ports;
	bool _reverse;
	mutable pros::Mutex _motor_group_mutex;
	pros::v5::Motor_Gear _gearset;
	pros::v5::Motor_Units _encoder_units;
	void push_motor_configuration(void) const;
>>>>>>> ef264f3b
};

///@}
class Motor : public Motor_Group {
	public:
	explicit Motor(const std::int8_t port);

	explicit Motor(const std::int8_t port, const pros::v5::Motor_Gears gearset, const bool reverse,
	               const pros::v5::Motor_Units encoder_units);

	explicit Motor(const std::int8_t port, const pros::Color gearset_color, const bool reverse,
	               const pros::v5::Motor_Units encoder_units);

	explicit Motor(const std::int8_t port, const pros::v5::Motor_Gears gearset, const bool reverse);

	explicit Motor(const std::int8_t port, const pros::Color gearset_color, const bool reverse);

	explicit Motor(const std::int8_t port, const pros::v5::Motor_Gears gearset);

	explicit Motor(const std::int8_t port, const pros::Color gearset_color);

	explicit Motor(const std::int8_t port, const bool reverse);

	using Motor_Group::operator=;

	private:
	using Motor_Group::operator+=;
	using Motor_Group::append;
	using Motor_Group::every_is_over_current;
	using Motor_Group::every_is_over_temp;
	using Motor_Group::every_is_reversed;
	using Motor_Group::get_every_actual_velocity;
	using Motor_Group::get_every_brake_mode;
	using Motor_Group::get_every_current_draw;
	using Motor_Group::get_every_current_limit;
	using Motor_Group::get_every_direction;
	using Motor_Group::get_every_efficiency;
	using Motor_Group::get_every_encoder_units;
	using Motor_Group::get_every_faults;
	using Motor_Group::get_every_flags;
	using Motor_Group::get_every_gearing;
	using Motor_Group::get_every_port;
	using Motor_Group::get_every_position;
	using Motor_Group::get_every_power;
	using Motor_Group::get_every_raw_position;
	using Motor_Group::get_every_target_position;
	using Motor_Group::get_every_target_velocity;
	using Motor_Group::get_every_temperature;
	using Motor_Group::get_every_torque;
	using Motor_Group::get_every_voltage;
	using Motor_Group::get_every_voltage_limit;
	using Motor_Group::get_ports;
};
namespace literals {
const pros::Motor operator"" _mtr(const unsigned long long int m);
const pros::Motor operator"" _rmtr(const unsigned long long int m);
}  // namespace literals
}  // namespace v5
}  // namespace pros
#endif  // _PROS_MOTORS_HPP_<|MERGE_RESOLUTION|>--- conflicted
+++ resolved
@@ -27,10 +27,8 @@
 #include <iostream>
 
 #include "pros/colors.hpp"
-<<<<<<< HEAD
 #include "pros/device.hpp"
-=======
->>>>>>> ef264f3b
+#include "pros/colors.hpp"
 #include "pros/motors.h"
 #include "rtos.hpp"
 
@@ -98,11 +96,7 @@
 /**
  * \ingroup cpp-motors
  */
-<<<<<<< HEAD
-class Motor : public Device {
-=======
 class Motor_Group {
->>>>>>> ef264f3b
 	/**
 	 * \addtogroup cpp-motors
 	 *  @{
@@ -807,70 +801,7 @@
 	 *
 	 * \return The motor's voltage in mV or PROS_ERR_F if the operation failed,
 	 * setting errno.
-<<<<<<< HEAD
-	 *
-	 * \b Example
-	 * \code
-	 * void opcontrol() {
-	 *   pros::Motor motor (1);
-	 *   pros::Controller master (E_CONTROLLER_MASTER);
-	 *   while (true) {
-	 *     motor = master.get_analog(E_CONTROLLER_ANALOG_LEFT_Y);
-	 *     std::cout << "Motor Voltage: " << motor.get_voltage();
-	 *     pros::delay(2);
-	 *   }
-	 * }
-	 * \endcode
-	 */
-	virtual std::int32_t get_voltage(void) const;
-
-	/**
-	 * Checks if the motor is at its zero position.
-	 *
-	 * This function uses the following values of errno when an error state is
-	 * reached:
-	 * ENODEV - The port cannot be configured as a motor
-	 *
-	 * \note Although this function forwards data from the motor, the motor
-	 * presently does not provide any value. This function returns PROS_ERR with
-	 * errno set to ENOSYS.
-	 *
-	 * \return 1 if the motor is at zero absolute position, 0 if the motor has
-	 * moved from its absolute zero, or PROS_ERR if the operation failed, setting
-	 * errno
-	 *
-	 * \b Example
-	 * \code
-	 * void opcontrol() {
-	 *   pros::Motor motor (1);
-	 *   pros::Controller master (E_CONTROLLER_MASTER);
-	 *   while (true) {
-	 *     motor = master.get_analog(E_CONTROLLER_ANALOG_LEFT_Y );
-	 *     std::cout << "Is the motor at zero position?: " << motor.get_zero_position_flag();
-	 *     pros::delay(2);
-	 *   }
-	 * }
-	 * \endcode
-	 */
-	virtual std::int32_t get_zero_position_flag(void) const;
-
-	/**
-	 * Checks if the motor is stopped.
-	 *
-	 * This function uses the following values of errno when an error state is
-	 * reached:
-	 * ENODEV - The port cannot be configured as a motor
-	 *
-	 * \note Although this function forwards data from the motor, the motor
-	 * presently does not provide any value. This function returns PROS_ERR with
-	 * errno set to ENOSYS.
-	 *
-	 * \return 1 if the motor is not moving, 0 if the motor is moving, or PROS_ERR
-	 * if the operation failed, setting errno
-	 *
-=======
-	 *
->>>>>>> ef264f3b
+	 *
 	 * \b Example
 	 * \code
 	 * void opcontrol() {
@@ -1021,21 +952,6 @@
 	Motor_Units get_encoder_units(std::uint8_t) const;
 	std::vector<Motor_Units> get_every_encoder_units(void) const;
 
-		/**
-	 * Gets the port number of the motor.
-	 *
-	 * \return The motor's port number.
-	 *
-	 * \b Example
-	 * \code
-	 * void autonomous() {
-	 *   pros::Motor motor (1);
-	 *   std::uint8_t port = motor.get_port(); // Returns 1
-	 * }
-	 * \endcode
-	 */
-	virtual std::uint8_t get_port(void) const;
-
 	/**
 	 * Gets the gearset that was set for the motor.
 	 *
@@ -1058,24 +974,6 @@
 	Motor_Gears get_gearing(std::uint8_t) const;
 	std::vector<Motor_Gears> get_every_gearing(void) const;
 
-<<<<<<< HEAD
-=======
-	/**
-	 * Gets the port number of the motor.
-	 *
-	 * \return The motor's port number.
-	 *
-	 * \b Example
-	 * \code
-	 * void autonomous() {
-	 *   pros::Motor motor (1);
-	 *   std::uint8_t port = motor.get_port(); // Returns 1
-	 * }
-	 * \endcode
-	 */
-	std::uint8_t get_port(void) const;
-	std::uint8_t get_port(std::uint8_t) const;
-
 	/**
 	 * @brief Gets returns a vector with all the port numbers in the motor group.
 	 * (ALL THE PORTS WILL BE POSITIVE)
@@ -1084,7 +982,6 @@
 	 * @return std::vector<std::uint8_t>
 	 */
 	std::vector<std::uint8_t> get_every_port(void) const;
->>>>>>> ef264f3b
 
 	/**
 	 * Gets the voltage limit set by the user.
@@ -1375,11 +1272,6 @@
 	 * }
 	 * \endcode
 	 */
-<<<<<<< HEAD
-	virtual std::int32_t tare_position(void) const;
-
-	///@}
-=======
 	std::int32_t tare_position(void) const;
 
 	/**
@@ -1414,7 +1306,6 @@
 	 * @param port
 	 */
 	void erase_port(std::int8_t port);
->>>>>>> ef264f3b
 
 	/**
 	 * This is the overload for the << operator for printing to streams
@@ -1426,23 +1317,7 @@
 	 * position: (position), reversed: (reversed boolean), temperature: (temperature),
 	 * torque: (torque), voltage: (voltage)]
 	 */
-<<<<<<< HEAD
-	friend std::ostream& operator<<(std::ostream& os, const pros::Motor& motor);
-
-	/**
-	 * Returns the type of device
-	 *
-	 */
-	pros::DeviceType get_type() const;
-
-	private:
-	mutable bool _reverse;
-	mutable pros::Mutex _motor_mutex;
-	mutable pros::v5::Motor_Gear _gearset;
-	mutable pros::v5::Motor_Units _encoder_units;
-	virtual void push_motor_configuration(void) const;
-=======
-	friend std::ostream& operator<<(std::ostream& os, const pros::Motor_Group& motor);
+	friend std::ostream& operator<<(std::ostream& os, pros::Motor_Group& motor);
 	///@}
 	private:
 	std::vector<std::int8_t> _ports;
@@ -1451,11 +1326,10 @@
 	pros::v5::Motor_Gear _gearset;
 	pros::v5::Motor_Units _encoder_units;
 	void push_motor_configuration(void) const;
->>>>>>> ef264f3b
 };
 
 ///@}
-class Motor : public Motor_Group {
+class Motor : public Motor_Group, public Device {
 	public:
 	explicit Motor(const std::int8_t port);
 
@@ -1474,6 +1348,8 @@
 	explicit Motor(const std::int8_t port, const pros::Color gearset_color);
 
 	explicit Motor(const std::int8_t port, const bool reverse);
+
+	DeviceType get_type() const;
 
 	using Motor_Group::operator=;
 
