/**
 * \file pros/motors.hpp
 * \ingroup cpp-motors
 *
 * Contains prototypes for the V5 Motor-related functions.
 *
 * This file should not be modified by users, since it gets replaced whenever
 * a kernel upgrade occurs.
 *
 * \copyright (c) 2017-2023, Purdue University ACM SIGBots.
 *
 * This Source Code Form is subject to the terms of the Mozilla Public
 * License, v. 2.0. If a copy of the MPL was not distributed with this
 * file, You can obtain one at http://mozilla.org/MPL/2.0/.
 *
 * \defgroup cpp-motors Motors C++ API
 * \note Additional example code for this module can be found in its [Tutorial](@ref motors).
 */

#ifndef _PROS_MOTORS_HPP_
#define _PROS_MOTORS_HPP_

#include <cstdint>
#include <iostream>

#include "pros/abstract_motor.hpp"
#include "pros/device.hpp"
#include "pros/motors.h"
#include "rtos.hpp"

namespace pros {
inline namespace v5 {

class Motor : public AbstractMotor, public Device {
	public:
<<<<<<< HEAD
	/**
	 * Creates a Motor Sensor object from the given Device object.
	 *
	 * \param device
	 *        The device object to base the new object on.
	*/
	explicit Motor(Device device);

	explicit Motor(const std::int8_t port, const pros::v5::Motor_Gears gearset = pros::v5::Motor_Gears::green,
	               const pros::v5::Motor_Units encoder_units = pros::v5::Motor_Units::degrees);

=======
>>>>>>> 0a07ddb2
	/**
	 * \addtogroup cpp-motors
	 *  @{
	 */

	/**
	 * Constructs a new Motor object.
	 * 
	 * This function uses the following values of errno when an error state is
 	 * reached:
 	 * ENXIO - The given value is not within the range of V5 ports |1-21|.
 	 * ENODEV - The port cannot be configured as a motor
	 * 
	 * \param port
 	 *        The V5 port number from 1 to 21, or from -21 to -1 for reversed motors. 
	 * 		  A reversed motor will reverse the input or output movement functions and movement related
	 * 		  telemetry in order to produce consistant behavior with non-reversed motors
	 * 
	 * \param gearset =  pros::v5::MotorGears::green
	 * 		  Optional parameter for the gearset for the motor.
	 * 		  set to pros::v5::MotorGears::green if not specifed. 
	 * 
	 * \param encoder_units = pros::v5::MotorUnits::degrees
	 * 		  Optional parameter for the encoder units of the motor
	 * 		  set to pros::v5::MotorUnits::degrees if not specified by the user
	 * 
	 *  \b Example
 	 * \code
 	 * void opcontrol() {
	 * 	Motor first_motor(1); //Creates a motor on port 1 with green gearset and degrees as the encoder units
	 *  Motor reversed_motor(-2); //Creates a reversed motor on port 1 with standard gearset and encoder units
	 *  Motor blue_motor(3, pros::v5::MotorGears::blue); //Creates a motor on port 3 with blue gear set and degrees
	 *  Motor rotations_motor(4, pros::v5::MotorGears::green, pros::v5::MotorUnits::rotations); port 4 w/ rotations
 	 *  
 	 * }
 	 * \endcode
	 * 
	 */
	explicit Motor(const std::int8_t port, const pros::v5::MotorGears gearset = pros::v5::MotorGears::green,
	               const pros::v5::MotorUnits encoder_units = pros::v5::MotorUnits::degrees);

	
	/// \name Motor movement functions
	/// These functions allow programmers to make motors move
	///@{

	/**
	 * Sets the voltage for the motor from -128 to 127.
	 *
	 * This is designed to map easily to the input from the controller's analog
	 * stick for simple opcontrol use. The actual behavior of the motor is
	 * analogous to use of pros::Motor::move().
	 *
	 * This function uses the following values of errno when an error state is
	 * reached:
	 * ENODEV - The port cannot be configured as a motor
	 *
	 * \param voltage
	 *        The new motor voltage from -127 to 127
	 *
	 * \return 1 if the operation was successful or PROS_ERR if the operation
	 * failed, setting errno.
	 *
	 * \b Example
	 * \code
	 * void opcontrol() {
	 *   pros::Motor motor (1, E_MOTOR_GEARSET_18);
	 *   pros::Controller master (E_CONTROLLER_MASTER);
	 *   while (true) {
	 *     motor = master.get_analog(E_CONTROLLER_ANALOG_LEFT_Y);
	 *     pros::delay(2);
	 *   }
	 * }
	 * \endcode
	 */
	std::int32_t operator=(std::int32_t voltage) const;

	/**
	 * Sets the voltage for the motor from -127 to 127.
	 *
	 * This is designed to map easily to the input from the controller's analog
	 * stick for simple opcontrol use. The actual behavior of the motor is
	 * analogous to use of motor_move().
	 *
	 * This function uses the following values of errno when an error state is
	 * reached:
	 * ENODEV - The port cannot be configured as a motor
	 *
	 * \param voltage
	 *        The new motor voltage from -127 to 127
	 *
	 * \return 1 if the operation was successful or PROS_ERR if the operation
	 * failed, setting errno.
	 *
	 * \b Example
	 * \code
	 * void opcontrol() {
	 *   pros::Motor Motor (1);
	 *   pros::Controller master (E_CONTROLLER_MASTER);
	 *   while (true) {
	 *     motor.move(master.get_analog(E_CONTROLLER_ANALOG_LEFT_Y));
	 *     pros::delay(2);
	 *   }
	 * }
	 * \endcode
	 */
	std::int32_t move(std::int32_t voltage) const;

	/**
	 * Sets the target absolute position for the motor to move to.
	 *
	 * This movement is relative to the position of the motor when initialized or
	 * the position when it was most recently reset with
	 * pros::Motor::set_zero_position().
	 *
	 * \note This function simply sets the target for the motor, it does not block
	 * program execution until the movement finishes.
	 * 
	 *
	 * This function uses the following values of errno when an error state is
	 * reached:
	 * ENODEV - The port cannot be configured as a motor
	 *
	 * \param position
	 *        The absolute position to move to in the motor's encoder units
	 * \param velocity
	 *        The maximum allowable velocity for the movement in RPM
	 *
	 * \return 1 if the operation was successful or PROS_ERR if the operation
	 * failed, setting errno.
	 *
	 * \b Example
	 * \code
	 * void autonomous() {
	 *   pros::Motor motor (1);
	 *   motor.move_absolute(100, 100); // Moves 100 units forward
	 *   while (!((motor.get_position() < 105) && (motor.get_position() > 95))) {
	 *     // Continue running this loop as long as the motor is not within +-5 units of its goal
	 *     pros::delay(2);
	 *   }
	 *   motor.move_absolute(100, 100); // This does not cause a movement
	 *   while (!((motor.get_position() < 105) && (motor.get_position() > 95))) {
	 *     pros::delay(2);
	 *   }
	 *   motor.tare_position();
	 *   motor.move_absolute(100, 100); // Moves 100 units forward
	 *   while (!((motor.get_position() < 105) && (motor.get_position() > 95))) {
	 *     pros::delay(2);
	 *   }
	 * }
	 * \endcode
	 */
	std::int32_t move_absolute(const double position, const std::int32_t velocity) const;

	/**
	 * Sets the relative target position for the motor to move to.
	 *
	 * This movement is relative to the current position of the motor as given in
	 * pros::Motor::motor_get_position(). Providing 10.0 as the position parameter
	 * would result in the motor moving clockwise 10 units (counter clockwise if reversed),
	 *  no matter what the current position is.
	 *
	 * \note This function simply sets the target for the motor, it does not block
	 * program execution until the movement finishes.
	 *
	 * This function uses the following values of errno when an error state is
	 * reached:
	 * ENODEV - The port cannot be configured as a motor
	 *
	 * \param position
	 *        The relative position to move to in the motor's encoder units
	 * \param velocity
	 *        The maximum allowable velocity for the movement in RPM
	 *
	 * \return 1 if the operation was successful or PROS_ERR if the operation
	 * failed, setting errno.
	 *
	 * \b Example
	 * \code
	 * void autonomous() {
	 *   pros::Motor motor (1);
	 *   motor.move_relative(100, 100); // Moves 100 units forward
	 *   while (!((motor.get_position() < 105) && (motor.get_position() > 95))) {
	 *     // Continue running this loop as long as the motor is not within +-5 units of its goal
	 *     pros::delay(2);
	 *   }
	 *   motor.move_relative(100, 100); // Also moves 100 units forward
	 *   while (!((motor.get_position() < 205) && (motor.get_position() > 195))) {
	 *     pros::delay(2);
	 *   }
	 * }
	 * \endcode
	 */
	std::int32_t move_relative(const double position, const std::int32_t velocity) const;

	/**
	 * Sets the velocity for the motor.
	 *
	 * This velocity corresponds to different actual speeds depending on the
	 * gearset used for the motor. This results in a range of +-100 for
	 * E_MOTOR_GEARSET_36, +-200 for E_MOTOR_GEARSET_18, and +-600 for
	 * E_MOTOR_GEARSET_6. The velocity is held with PID to ensure consistent
	 * speed, as opposed to setting the motor's voltage.
	 *
	 * This function uses the following values of errno when an error state is
	 * reached:
	 * ENODEV - The port cannot be configured as a motor
	 *
	 * \param velocity
	 *        The new motor velocity from -+-100, +-200, or +-600 depending on the
	 *        motor's gearset
	 *
	 * \return 1 if the operation was successful or PROS_ERR if the operation
	 * failed, setting errno.
	 *
	 * \b Example
	 * \code
	 * void autonomous() {
	 *   pros::Motor motor (1);
	 *   motor.move_velocity(100);
	 *   pros::delay(1000); // Move at 100 RPM for 1 second
	 *   motor.move_velocity(0);
	 * }
	 * \endcode
	 */
	std::int32_t move_velocity(const std::int32_t velocity) const;

	/**
	 * Sets the output voltage for the motor from -12000 to 12000 in millivolts.
	 *
	 * This function uses the following values of errno when an error state is
	 * reached:
	 * ENODEV - The port cannot be configured as a motor
	 *
	 * \param port
	 *        The V5 port number from 1-21
	 * \param voltage
	 *        The new voltage value from -12000 to 12000
	 *
	 * \return 1 if the operation was successful or PROS_ERR if the operation
	 * failed, setting errno.
	 *
	 * \b Example
	 * \code
	 * void autonomous() {
	 *   motor.move_voltage(12000);
	 *   pros::delay(1000); // Move at max voltage for 1 second
	 *   motor.move_voltage(0);
	 * }
	 * \endcode
	 */
	std::int32_t move_voltage(const std::int32_t voltage) const;
		
	/**
	 * Stops the motor using the currently configured brake mode.
	 * 
	 * This function sets motor velocity to zero, which will cause it to act
	 * according to the set brake mode. If brake mode is set to MOTOR_BRAKE_HOLD,
	 * this function may behave differently than calling move_absolute(0)
	 * or motor_move_relative(0).
	 *
	 * This function uses the following values of errno when an error state is
	 * reached:
	 * ENODEV - The port cannot be configured as a motor
	* 
	* \return 1 if the operation was successful or PROS_ERR if the operation
	* failed, setting errno.
	* 
	* \b Example
	* \code 
	*  void autonomous() {
	*	Motor motor(1);
	*   motor.move_voltage(12000);
	*   pros::delay(1000); // Move at max voltage for 1 second
	*   motor.brake();
	* }
	* \endcode
	*/
	std::int32_t brake(void) const;

	/**
	 * Changes the output velocity for a profiled movement (motor_move_absolute or
	 * motor_move_relative). This will have no effect if the motor is not following
	 * a profiled movement.
	 *
	 * This function uses the following values of errno when an error state is
	 * reached:
	 * ENODEV - The port cannot be configured as a motor
	 *
	 * \param velocity
	 *        The new motor velocity from +-100, +-200, or +-600 depending on the
	 *        motor's gearset
	 *
	 * \return 1 if the operation was successful or PROS_ERR if the operation
	 * failed, setting errno.
	 * 
	 * \b Example
	 * \code
	 * void autonomous() {
	 * 	 pros::Motor motor (1);
	 *   motor.move_absolute(100, 100);
	 *   pros::delay(100);
	 *   motor.modify_profiled_velocity(0); // Stop the motor early
	 * }
	 * \endcode
	 */
	std::int32_t modify_profiled_velocity(const std::int32_t velocity) const;

	/**
	 * Gets the target position set for the motor by the user
	 *
	 * \note This is one of many Motor functions that takes in an optional index parameter. 
	 * 		 This parameter can be ignored by most users but exists to give a shared base class
	 * 		 for motors and motor groups
	 * 
	 * This function uses the following values of errno when an error state is
	 * reached:
	 * ENODEV - The port cannot be configured as a motor
	 * EOVERFLOW - The index is non 0
	 * 
	 * \param index Optional parameter. 
	 * 		  The zero-indexed index of the motor to get the target position of.
	 * 		  By default index is 0, and will return an error for a non-zero index
	 *
	 * \return The target position in its encoder units or PROS_ERR_F if the
	 * operation failed, setting errno.
	 *
	 * \b Example
	 * \code
	 * void autonomous() {
	 *   pros::Motor motor (1);
	 *   motor.move_absolute(100, 100);
	 *   std::cout << "Motor Target: " << motor.get_target_position();
	 *   // Prints 100
	 * }
	 * \endcode
	 */
	double get_target_position(const std::uint8_t index = 0) const;

	/**
	 * Gets a vector containing the target position set for the motor by the user
	 *
	 * This function uses the following values of errno when an error state is
	 * reached:
	 * ENODEV - The port cannot be configured as a motor
	 *
	 *
	 * \return A vector containing the target position in its encoder units or PROS_ERR_F if the
	 * operation failed, setting errno.
	 *
	 * \b Example
	 * \code
	 * void autonomous() {
	 *   pros::Motor motor (1);
	 *   motor.move_absolute(100, 100);
	 *   std::cout << "Motor Target: " << motor.get_target_position_all()[0];
	 *   // Prints 100
	 * }
	 * \endcode
	 */
	std::vector<double> get_target_position_all(void) const;

	/**
	 * Gets the velocity commanded to the motor by the user at the index specified.
	 *
	 * \note This is one of many Motor functions that takes in an optional index parameter. 
	 * 		 This parameter can be ignored by most users but exists to give a shared base class
	 * 		 for motors and motor groups
	 * 
	 * This function uses the following values of errno when an error state is
	 * reached:
	 * ENODEV - The port cannot be configured as a motor
	 * EOVERFLOW - The index is non 0
	 * 
	 * \param index Optional parameter. 
	 * 		  The zero-indexed index of the motor to get the target position of.
	 * 		  By default index is 0, and will return an error for a non-zero index
	 * 
	 * \return The commanded motor velocity from +-100, +-200, or +-600, or
	 * PROS_ERR if the operation failed, setting errno.
	 *
	 * \b Example
	 * \code
	 * void opcontrol() {
	 *   pros::Motor motor (1);
	 *   pros::Controller master (E_CONTROLLER_MASTER);
	 *   while (true) {
	 *     motor.move_velocity(master.get_analog(E_CONTROLLER_ANALOG_LEFT_Y));
	 *     std::cout << "Motor Velocity: " << motor.get_target_velocity();
	 *     // Prints the value of E_CONTROLLER_ANALOG_LEFT_Y
	 *     pros::delay(2);
	 *   }
	 * }
	 * \endcode
	 */
	std::int32_t get_target_velocity(const std::uint8_t index = 0) const;

	/**
	 * Gets a vector containing the velocity commanded to the motor by the user
	 *
	 * This function uses the following values of errno when an error state is
	 * reached:
	 * ENODEV - The port cannot be configured as a motor
	 *
	 * \return A vector containing the commanded motor velocity from +-100, 
	 * +-200, or +-600, or PROS_ERR if the operation failed, setting errno.
	 *
	 * \b Example
	 * \code
	 * void opcontrol() {
	 *   pros::Motor motor (1);
	 *   pros::Controller master (E_CONTROLLER_MASTER);
	 *   while (true) {
	 *     motor.move_velocity(master.get_analog(E_CONTROLLER_ANALOG_LEFT_Y));
	 *     std::cout << "Motor Velocity: " << motor.get_target_velocity_all()[0];
	 *     // Prints the value of E_CONTROLLER_ANALOG_LEFT_Y
	 *     pros::delay(2);
	 *   }
	 * }
	 * \endcode
	 */
	std::vector<std::int32_t> get_target_velocity_all(void) const;

	///@}

	/// \name Motor telemetry functions
	/// These functions allow programmers to collect telemetry from motors
	///@{

	/**
	 * Gets the actual velocity of the motor.
	 *
	 * \note This is one of many Motor functions that takes in an optional index parameter. 
	 * 		 This parameter can be ignored by most users but exists to give a shared base class
	 * 		 for motors and motor groups
	 * 
	 * This function uses the following values of errno when an error state is
	 * reached:
	 * ENODEV - The port cannot be configured as a motor
	 * EOVERFLOW - The index is non 0
	 * 
	 * \param index Optional parameter. 
	 * 		  The zero-indexed index of the motor to get the target position of.
	 * 		  By default index is 0, and will return an error for a non-zero index 
	 * 
	 * \return The motor's actual velocity in RPM or PROS_ERR_F if the operation
	 * failed, setting errno.
	 *
	 * \b Example
	 * \code
	 * void opcontrol() {
	 *   pros::Motor motor (1);
	 *   while (true) {
	 *     motor = controller_get_analog(E_CONTROLLER_MASTER, E_CONTROLLER_ANALOG_LEFT_Y);
	 *     printf("Actual velocity: %lf\n", motor.get_actual_velocity());
	 *     pros::delay(2);
	 *   }
	 * }
	 * \endcode
	 */
	double get_actual_velocity(const std::uint8_t index = 0) const;


	/**
	 * Gets a vector containing the actual velocity commanded of the motor
	 *
	 * This function uses the following values of errno when an error state is
	 * reached:
	 * ENODEV - The port cannot be configured as a motor
	 *
	 * \return A vector containing the motor's actual velocity in RPM or PROS_ERR_F
	 * if the operation failed, setting errno.
	 *
	 * \b Example
	 * \code
	 * void opcontrol() {
	 *   pros::Motor motor (1);
	 *   pros::Controller master (E_CONTROLLER_MASTER);
	 *   while (true) {
	 *     motor.move_velocity(master.get_analog(E_CONTROLLER_ANALOG_LEFT_Y));
	 *     std::cout << "Motor Velocity: " << motor.get_actual_velocity_all()[0];
	 *     // Prints the value of E_CONTROLLER_ANALOG_LEFT_Y
	 *     pros::delay(2);
	 *   }
	 * }
	 * \endcode
	 */	
	std::vector<double> get_actual_velocity_all(void) const;

	/**
	 * Gets the current drawn by the motor in mA.
	 * 
	 * \note This is one of many Motor functions that takes in an optional index parameter. 
	 * 		 This parameter can be ignored by most users but exists to give a shared base class
	 * 		 for motors and motor groups
	 * 
	 * This function uses the following values of errno when an error state is
	 * reached:
	 * 
	 * ENODEV - The port cannot be configured as a motor
	 * 
	 * EOVERFLOW - The index is non 0
	 * 
	 * \param index Optional parameter. 
	 * 		  The zero-indexed index of the motor to get the target position of.
	 * 		  By default index is 0, and will return an error for a non-zero index
	 * 
	 * \return The motor's current in mA or PROS_ERR if the operation failed,
	 * setting errno.
	 *
	 * \b Example
	 * \code
	 * void opcontrol() {
	 *   pros::Motor motor (1);
	 *   pros::Controller master (E_CONTROLLER_MASTER);
	 *   while (true) {
	 *     motor = master.get_analog(E_CONTROLLER_ANALOG_LEFT_Y);
	 *     std::cout << "Motor Current Draw: " << motor.get_current_draw();
	 *     pros::delay(2);
	 *   }
	 * }
	 * \endcode
	 */
	std::int32_t get_current_draw(const std::uint8_t index = 0) const;


	/**
	 * Gets a vector containing the current drawn by the motor in mA.
	 * 
	 * This function uses the following values of errno when an error state is
	 * reached:
	 * 
	 * ENODEV - The port cannot be configured as a motor
	 * 
	 * 
	 * \return A vector conatining the motor's current in mA or PROS_ERR if the operation failed,
	 * setting errno.
	 *
	 * \b Example
	 * \code
	 * void opcontrol() {
	 *   pros::Motor motor (1);
	 *   pros::Controller master (E_CONTROLLER_MASTER);
	 *   while (true) {
	 *     motor = master.get_analog(E_CONTROLLER_ANALOG_LEFT_Y);
	 *     std::cout << "Motor Current Draw: " << motor.get_current_draw_all()[0];
	 *     pros::delay(2);
	 *   }
	 * }
	 * \endcode
	 */
	std::vector<std::int32_t> get_current_draw_all(void) const;

	/**
	 * Gets the direction of movement for the motor.
	 *
	 * \note This is one of many Motor functions that takes in an optional index parameter. 
	 * 		 This parameter can be ignored by most users but exists to give a shared base class
	 * 		 for motors and motor groups
	 * 
	 * This function uses the following values of errno when an error state is
	 * reached:
	 * 
	 * ENODEV - The port cannot be configured as a motor
	 * 
	 * EOVERFLOW - The index is non 0
	 * 
	 * \param index Optional parameter. 
	 * 		  The zero-indexed index of the motor to get the target position of.
	 * 		  By default index is 0, and will return an error for a non-zero index
	 * 
	 * \return 1 for moving in the positive direction, -1 for moving in the
	 * negative direction, and PROS_ERR if the operation failed, setting errno.
	 *
	 * \b Example
	 * \code
	 * void opcontrol() {
	 *   pros::Motor motor (1);
	 *   pros::Controller master (E_CONTROLLER_MASTER);
	 *   while (true) {
	 *     motor = master.get_analog(E_CONTROLLER_ANALOG_LEFT_Y);
	 *     std::cout << "Motor Direction: " << motor.get_direction();
	 *     pros::delay(2);
	 *   }
	 * }
	 * \endcode
	 */
	std::int32_t get_direction(const std::uint8_t index = 0) const;

	/**
	 * Gets a vector containing the direction of movement for the motor.
	 *
	 * 
	 * This function uses the following values of errno when an error state is
	 * reached:
	 * 
	 * ENODEV - The port cannot be configured as a motor
	 * 
	 * 
	 * \return A vecotr containing 1 for moving in the positive direction, -1 for moving in the
	 * negative direction, and PROS_ERR if the operation failed, setting errno.
	 *
	 * \b Example
	 * \code
	 * void opcontrol() {
	 *   pros::Motor motor (1);
	 *   pros::Controller master (E_CONTROLLER_MASTER);
	 *   while (true) {
	 *     motor = master.get_analog(E_CONTROLLER_ANALOG_LEFT_Y);
	 *     std::cout << "Motor Direction: " << motor.get_direction_all()[0];
	 *     pros::delay(2);
	 *   }
	 * }
	 * \endcode
	 */
	std::vector<std::int32_t> get_direction_all(void) const;

	/**
	 * Gets the efficiency of the motor in percent.
	 *
	 * An efficiency of 100% means that the motor is moving electrically while
	 * drawing no electrical power, and an efficiency of 0% means that the motor
	 * is drawing power but not moving.
	 *
	 * 
	 * \note This is one of many Motor functions that takes in an optional index parameter. 
	 * 		 This parameter can be ignored by most users but exists to give a shared base class
	 * 		 for motors and motor groups
	 * 
	 * This function uses the following values of errno when an error state is
	 * reached:
	 * 
	 * ENODEV - The port cannot be configured as a motor
	 * 
	 * EOVERFLOW - The index is non 0
	 * 
	 * \param index Optional parameter. 
	 * 		  The zero-indexed index of the motor to get the target position of.
	 * 		  By default index is 0, and will return an error for a non-zero index
	 *
	 * \return The motor's efficiency in percent or PROS_ERR_F if the operation
	 * failed, setting errno.
	 *
	 * \b Example
	 * \code
	 * void opcontrol() {
	 *   pros::Motor motor (1);
	 *   pros::Controller master (E_CONTROLLER_MASTER);
	 *   while (true) {
	 *     motor = master.get_analog(E_CONTROLLER_ANALOG_LEFT_Y);
	 *     std::cout << "Motor Efficiency: " << motor.get_efficiency();
	 *     pros::delay(2);
	 *   }
	 * }
	 * \endcode
	 */
	double get_efficiency(const std::uint8_t index = 0) const;

	/**
	 * Gets a vector containing the efficiency of the motor in percent.
	 *
	 * An efficiency of 100% means that the motor is moving electrically while
	 * drawing no electrical power, and an efficiency of 0% means that the motor
	 * is drawing power but not moving.
	 * 
	 * This function uses the following values of errno when an error state is
	 * reached:
	 * 
	 * ENODEV - The port cannot be configured as a motor
	 * 
	 *
	 * \return A vector containing The motor's efficiency in percent or PROS_ERR_F if the operation
	 * failed, setting errno.
	 *
	 * \b Example
	 * \code
	 * void opcontrol() {
	 *   pros::Motor motor (1);
	 *   pros::Controller master (E_CONTROLLER_MASTER);
	 *   while (true) {
	 *     motor = master.get_analog(E_CONTROLLER_ANALOG_LEFT_Y);
	 *     std::cout << "Motor Efficiency: " << motor.get_efficiency();
	 *     pros::delay(2);
	 *   }
	 * }
	 * \endcode
	 */
	std::vector<double> get_efficiency_all(void) const;

	/**
	 * Gets the faults experienced by the motor.
	 *
	 * Compare this bitfield to the bitmasks in pros::motor_fault_e_t.
	 *
	 * \note This is one of many Motor functions that takes in an optional index parameter. 
	 * 		 This parameter can be ignored by most users but exists to give a shared base class
	 * 		 for motors and motor groups
	 * 
	 * This function uses the following values of errno when an error state is
	 * reached:
	 * 
	 * ENODEV - The port cannot be configured as a motor
	 * 
	 * EOVERFLOW - The index is non 0
	 * 
	 * \param index Optional parameter. 
	 * 		  The zero-indexed index of the motor to get the target position of.
	 * 		  By default index is 0, and will return an error for a non-zero index
	 *
	 *
	 * \return A bitfield containing the motor's faults.
	 *
	 * \b Example
	 * \code
	 * void opcontrol() {
	 *   pros::Motor motor (1);
	 *   pros::Controller master (E_CONTROLLER_MASTER);
	 *   while (true) {
	 *     motor = master.get_analog(E_CONTROLLER_ANALOG_LEFT_Y);
	 *     std::cout << "Motor Faults: " << motor.get_faults();pros::delay(2);
	 *   }
	 * }
	 * \endcode
	 */
	std::uint32_t get_faults(const std::uint8_t index = 0) const;

	/**
	 * Gets a vector of the faults experienced by the motor.
	 *
	 * Compare this bitfield to the bitmasks in pros::motor_fault_e_t.
	 * 
	 * This function uses the following values of errno when an error state is
	 * reached:
	 * 
	 * ENODEV - The port cannot be configured as a motor
	 *
	 * \return A bitfield containing the motor's faults.
	 *
	 * \b Example
	 * \code
	 * void opcontrol() {
	 *   pros::Motor motor (1);
	 *   pros::Controller master (E_CONTROLLER_MASTER);
	 *   while (true) {
	 *     motor = master.get_analog(E_CONTROLLER_ANALOG_LEFT_Y);
	 *     std::cout << "Motor Faults: " << motor.get_faults_all()[0];
	 * 	   pros::delay(2);
	 *   }
	 * }
	 * \endcode
	 */
	std::vector<std::uint32_t> get_faults_all(void) const;
	
	/**
	 * Gets the flags set by the motor's operation.
	 *
	 * Compare this bitfield to the bitmasks in pros::motor_flag_e_t.
	 *
	 * \note This is one of many Motor functions that takes in an optional index parameter. 
	 * 		 This parameter can be ignored by most users but exists to give a shared base class
	 * 		 for motors and motor groups
	 * 
	 * This function uses the following values of errno when an error state is
	 * reached:
	 * 
	 * ENODEV - The port cannot be configured as a motor
	 * 
	 * EOVERFLOW - The index is non 0
	 * 
	 * \param index Optional parameter. 
	 * 		  The zero-indexed index of the motor to get the target position of.
	 * 		  By default index is 0, and will return an error for a non-zero index
	 *
	 * \return A bitfield containing the motor's flags.
	 *
	 * \b Example
	 * \code
	 * void opcontrol() {
	 *   pros::Motor motor (1);
	 *   pros::Controller master (E_CONTROLLER_MASTER);
	 *   while (true) {
	 *     motor = master.get_analog(E_CONTROLLER_ANALOG_LEFT_Y);
	 *     std::cout << "Motor Faults: " << motor.get_faults();
	 *     pros::delay(2);
	 *   }
	 * }
	 * \endcode
	 */
	std::uint32_t get_flags(const std::uint8_t index = 0) const;

	/**
	 * Gets a vector of the flags set by the motor's operation.
	 *
	 * Compare this bitfield to the bitmasks in pros::motor_flag_e_t.
	 * 
	 * This function uses the following values of errno when an error state is
	 * reached:
	 * 
	 * ENODEV - The port cannot be configured as a motor
	 *
	 *
	 * \return A bitfield containing the motor's flags.
	 *
	 * \b Example
	 * \code
	 * void opcontrol() {
	 *   pros::Motor motor (1);
	 *   pros::Controller master (E_CONTROLLER_MASTER);
	 *   while (true) {
	 *     motor = master.get_analog(E_CONTROLLER_ANALOG_LEFT_Y);
	 *     std::cout << "Motor Faults: " << motor.get_faults_all()[0];
	 *     pros::delay(2);
	 *   }
	 * }
	 * \endcode
	 */
	std::vector<std::uint32_t> get_flags_all(void) const;

	/**
	 * Gets the absolute position of the motor in its encoder units.
	 *
	 * \note This is one of many Motor functions that takes in an optional index parameter. 
	 * 		 This parameter can be ignored by most users but exists to give a shared base class
	 * 		 for motors and motor groups
	 * 
	 * This function uses the following values of errno when an error state is
	 * reached:
	 * 
	 * ENODEV - The port cannot be configured as a motor
	 * 
	 * EOVERFLOW - The index is non 0
	 * 
	 * \param index Optional parameter. 
	 * 		  The zero-indexed index of the motor to get the target position of.
	 * 		  By default index is 0, and will return an error for a non-zero index
	 *
	 * \return The motor's absolute position in its encoder units or PROS_ERR_F
	 * if the operation failed, setting errno.
	 *
	 * \b Example
	 * \code
	 * void opcontrol() {
	 *   pros::Motor motor (1);
	 *   pros::Controller master (E_CONTROLLER_MASTER);
	 *   while (true) {
	 *     motor = master.get_analog(E_CONTROLLER_ANALOG_LEFT_Y);
	 *     std::cout << "Motor Position: " << motor.get_position();
	 *     pros::delay(2);
	 *   }
	 * }
	 * \endcode
	 */
	double get_position(const std::uint8_t index = 0) const;

	/**
	 * Gets a vector containing the absolute position of the motor in its encoder units.
	 * 
	 * This function uses the following values of errno when an error state is
	 * reached:
	 * 
	 * ENODEV - The port cannot be configured as a motor
	 
	 *
	 * \return A vector containing the motor's absolute position in its encoder units or PROS_ERR_F
	 * if the operation failed, setting errno.
	 *
	 * \b Example
	 * \code
	 * void opcontrol() {
	 *   pros::Motor motor (1);
	 *   pros::Controller master (E_CONTROLLER_MASTER);
	 *   while (true) {
	 *     motor = master.get_analog(E_CONTROLLER_ANALOG_LEFT_Y);
	 *     std::cout << "Motor Position: " << motor.get_position_all()[0];
	 *     pros::delay(2);
	 *   }
	 * }
	 * \endcode
	 */
	std::vector<double> get_position_all(void) const;

	/**
	 * Gets the power drawn by the motor in Watts.
	 *
	 * \note This is one of many Motor functions that takes in an optional index parameter. 
	 * 		 This parameter can be ignored by most users but exists to give a shared base class
	 * 		 for motors and motor groups
	 * 
	 * This function uses the following values of errno when an error state is
	 * reached:
	 * 
	 * ENODEV - The port cannot be configured as a motor
	 * 
	 * EOVERFLOW - The index is non 0
	 * 
	 * \param index Optional parameter. 
	 * 		  The zero-indexed index of the motor to get the target position of.
	 * 		  By default index is 0, and will return an error for a non-zero index
	 * 
	 * \return The motor's power draw in Watts or PROS_ERR_F if the operation
	 * failed, setting errno.
	 *
	 * \b Example
	 * \code
	 * void opcontrol() {
	 *   pros::Motor motor (1);
	 *   pros::Controller master (E_CONTROLLER_MASTER);
	 *   while (true) {
	 *     motor = master.get_analog(E_CONTROLLER_ANALOG_LEFT_Y);
	 *     std::cout << "Motor Power: " << motor.get_power();
	 *     pros::delay(2);
	 *   }
	 * }
	 * \endcode
	 */
	double get_power(const std::uint8_t index = 0) const;

	/**
	 * Gets a vector containing the power drawn by the motor in Watts.
	 * 
	 * This function uses the following values of errno when an error state is
	 * reached:
	 * 
	 * ENODEV - The port cannot be configured as a motor
	 * 
	 * \return A vector containing the motor's power draw in Watts or PROS_ERR_F if the operation
	 * failed, setting errno.
	 *
	 * \b Example
	 * \code
	 * void opcontrol() {
	 *   pros::Motor motor (1);
	 *   pros::Controller master (E_CONTROLLER_MASTER);
	 *   while (true) {
	 *     motor = master.get_analog(E_CONTROLLER_ANALOG_LEFT_Y);
	 *     std::cout << "Motor Power: " << motor.get_power_all()[0];
	 *     pros::delay(2);
	 *   }
	 * }
	 * \endcode
	 */
	std::vector<double> get_power_all(void) const;

	/**
	 * Gets the raw encoder count of the motor at a given timestamp.
	 *
	 * \note This is one of many Motor functions that takes in an optional index parameter. 
	 * 		 This parameter can be ignored by most users but exists to give a shared base class
	 * 		 for motors and motor groups
	 * 
	 * This function uses the following values of errno when an error state is
	 * reached:
	 * 
	 * ENODEV - The port cannot be configured as a motor
	 * 
	 * EOVERFLOW - The index is non 0
	 * 
	 * 
	 * \param timestamp
	 *            A pointer to a time in milliseconds for which the encoder count
	 *            will be returned. If NULL, the timestamp at which the encoder
	 *            count was read will not be supplied
	 * 
	 * \param index Optional parameter. 
	 * 		  The zero-indexed index of the motor to get the target position of.
	 * 		  By default index is 0, and will return an error for a non-zero index
	 *
	 *  
	 *
	 * \return The raw encoder count at the given timestamp or PROS_ERR if the
	 * operation failed.
	 *
	 * \b Example
	 * \code
	 * void opcontrol() {
	 *   std::uint32_t now = pros::millis();
	 *   pros::Motor motor (1);
	 *   pros::Controller master (E_CONTROLLER_MASTER);
	 *   while (true) {
	 *     motor = master.get_analog(E_CONTROLLER_ANALOG_LEFT_Y);
	 *     std::cout << "Motor Position: " << motor.get_raw_position(&now);
	 *     pros::delay(2);
	 *   }
	 * }
	 * \endcode
	 */
	std::int32_t get_raw_position(std::uint32_t* const timestamp, const std::uint8_t index = 0) const;
	/**
	 * Gets a vector of the raw encoder count of the motor at a given timestamp.
	 *
	 * 
	 * This function uses the following values of errno when an error state is
	 * reached:
	 * 
	 * ENODEV - The port cannot be configured as a motor
	 * 
	 * \param timestamp
	 *            A pointer to a time in milliseconds for which the encoder count
	 *            will be returned. If NULL, the timestamp at which the encoder
	 *            count was read will not be supplied
	 * 
	 * \return A vector containing the raw encoder count at the given timestamp or PROS_ERR if the
	 * operation failed.
	 *
	 * \b Example
	 * \code
	 * void opcontrol() {
	 *   std::uint32_t now = pros::millis();
	 *   pros::Motor motor (1);
	 *   pros::Controller master (E_CONTROLLER_MASTER);
	 *   while (true) {
	 *     motor = master.get_analog(E_CONTROLLER_ANALOG_LEFT_Y);
	 *     std::cout << "Motor Position: " << motor.get_raw_position(&now);
	 *     pros::delay(2);
	 *   }
	 * }
	 * \endcode
	 */
	std::vector<std::int32_t> get_raw_position_all(std::uint32_t* const timestamp) const;

	/**
	 * Gets the temperature of the motor in degrees Celsius.
	 
	 * \note This is one of many Motor functions that takes in an optional index parameter. 
	 * 		 This parameter can be ignored by most users but exists to give a shared base class
	 * 		 for motors and motor groups
	 * 
	 * This function uses the following values of errno when an error state is
	 * reached:
	 * 
	 * ENODEV - The port cannot be configured as a motor
	 * 
	 * EOVERFLOW - The index is non 0
	 * 
	 * \param index Optional parameter. 
	 * 		  The zero-indexed index of the motor to get the target position of.
	 * 		  By default index is 0, and will return an error for a non-zero index
	 *
	 * \return The motor's temperature in degrees Celsius or PROS_ERR_F if the
	 * operation failed, setting errno.
	 *
	 * \b Example
	 * \code
	 * void opcontrol() {
	 *   pros::Motor motor (1);
	 *   pros::Controller master (E_CONTROLLER_MASTER);
	 *   while (true) {
	 *     motor = master.get_analog(E_CONTROLLER_ANALOG_LEFT_Y);
	 *     std::cout << "Motor Temperature: " << motor.get_temperature();
	 *     pros::delay(2);
	 *   }
	 * }
	 * \endcode
	 */
	double get_temperature(const std::uint8_t index = 0) const;
	
	/**
	 * Gets a vector of the temperature of the motor in degrees Celsius.
	 *
	 * This function uses the following values of errno when an error state is
	 * reached:
	 * ENODEV - The port cannot be configured as a motor
	 *
	 * \return A vector contaioning the motor's temperature in degrees Celsius 
	 * or PROS_ERR_F if the operation failed, setting errno.
	 *
	 * \b Example
	 * \code
	 * void opcontrol() {
	 *   pros::Motor motor (1);
	 *   pros::Controller master (E_CONTROLLER_MASTER);
	 *   while (true) {
	 *     motor = master.get_analog(E_CONTROLLER_ANALOG_LEFT_Y);
	 *     std::cout << "Motor Temperature: " << motor.get_temperature_all()[0];
	 *     pros::delay(2);
	 *   }
	 * }
	 * \endcode
	 */
	std::vector<double> get_temperature_all(void) const;

	/**
	 * Gets the torque generated by the motor in Newton Meters (Nm).
	 *
	 * \note This is one of many Motor functions that takes in an optional index parameter. 
	 * 		 This parameter can be ignored by most users but exists to give a shared base class
	 * 		 for motors and motor groups
	 * 
	 * This function uses the following values of errno when an error state is
	 * reached:
	 * 
	 * ENODEV - The port cannot be configured as a motor
	 * 
	 * EOVERFLOW - The index is non 0
	 * 
	 * \param index Optional parameter. 
	 * 		  The zero-indexed index of the motor to get the target position of.
	 * 		  By default index is 0, and will return an error for a non-zero index
	 *
	 * \return The motor's torque in Nm or PROS_ERR_F if the operation failed,
	 * setting errno.
	 *
	 * \b Example
	 * \code
	 * void opcontrol() {
	 *   pros::Motor motor (1);
	 *   pros::Controller master (E_CONTROLLER_MASTER);
	 *   while (true) {
	 *     motor = master.get_analog(E_CONTROLLER_ANALOG_LEFT_Y);
	 *     std::cout << "Motor Torque: " << motor.get_torque();
	 *     pros::delay(2);
	 *   }
	 * }
	 * \endcode
	 */
	double get_torque(const std::uint8_t index = 0) const;

	/**
	 * Gets a vector of the torque generated by the motor in Newton Meters (Nm).
	 *
	 * This function uses the following values of errno when an error state is
	 * reached:
	 * ENODEV - The port cannot be configured as a motor
	 * 
	 * \return A vector containing the motor's torque in Nm or PROS_ERR_F if the operation failed,
	 * setting errno.
	 *
	 * \b Example
	 * \code
	 * void opcontrol() {
	 *   pros::Motor motor (1);
	 *   pros::Controller master (E_CONTROLLER_MASTER);
	 *   while (true) {
	 *     motor = master.get_analog(E_CONTROLLER_ANALOG_LEFT_Y);
	 *     std::cout << "Motor Torque: " << motor.get_torque();
	 *     pros::delay(2);
	 *   }
	 * }
	 * \endcode
	 */
	std::vector<double> get_torque_all(void) const;
	
	/**
	 * Gets the voltage delivered to the motor in millivolts.
	 *
	 * \note This is one of many Motor functions that takes in an optional index parameter. 
	 * 		 This parameter can be ignored by most users but exists to give a shared base class
	 * 		 for motors and motor groups
	 * 
	 * This function uses the following values of errno when an error state is
	 * reached:
	 * 
	 * ENODEV - The port cannot be configured as a motor
	 * 
	 * EOVERFLOW - The index is non 0
	 * 
	 * \param index Optional parameter. 
	 * 		  The zero-indexed index of the motor to get the target position of.
	 * 		  By default index is 0, and will return an error for a non-zero index
	 * 
	 * \return The motor's voltage in mV or PROS_ERR_F if the operation failed,
	 * setting errno.
	 *
	 * \b Example
	 * \code
	 * void opcontrol() {
	 *   pros::Motor motor (1);
	 *   pros::Controller master (E_CONTROLLER_MASTER);
	 *   while (true) {
	 *     motor = master.get_analog(E_CONTROLLER_ANALOG_LEFT_Y);
	 *     std::cout << "Motor Voltage: " << motor.get_voltage();
	 *     pros::delay(2);
	 *   }
	 * }
	 * \endcode
	 */
	std::int32_t get_voltage(const std::uint8_t index = 0) const;

	/**
	 * Gets a vector of the voltage delivered to the motor in millivolts.
	 *
	 * This function uses the following values of errno when an error state is
	 * reached:
	 * ENODEV - The port cannot be configured as a motor
	 * 
	 *
	 * \return A vector of the motor's voltage in mV or PROS_ERR_F if the operation failed,
	 * setting errno.
	 *
	 * \b Example
	 * \code
	 * void opcontrol() {
	 *   pros::Motor motor (1);
	 *   pros::Controller master (E_CONTROLLER_MASTER);
	 *   while (true) {
	 *     motor = master.get_analog(E_CONTROLLER_ANALOG_LEFT_Y);
	 *     std::cout << "Motor Voltage: " << motor.get_voltage_all()[0];
	 *     pros::delay(2);
	 *   }
	 * }
	 * \endcode
	 */
	std::vector<std::int32_t> get_voltage_all(void) const;

	/**
	 * Checks if the motor is drawing over its current limit.
	 *
	 * \note This is one of many Motor functions that takes in an optional index parameter. 
	 * 		 This parameter can be ignored by most users but exists to give a shared base class
	 * 		 for motors and motor groups
	 * 
	 * This function uses the following values of errno when an error state is
	 * reached:
	 * 
	 * ENODEV - The port cannot be configured as a motor
	 * 
	 * EOVERFLOW - The index is non 0
	 * 
	 * \param index Optional parameter. 
	 * 		  The zero-indexed index of the motor to get the target position of.
	 * 		  By default index is 0, and will return an error for a non-zero index
	 *
	 * \return 1 if the motor's current limit is being exceeded and 0 if the
	 * current limit is not exceeded, or PROS_ERR if the operation failed, setting
	 * errno.
	 *
	 * \b Example
	 * \code
	 * void opcontrol() {
	 *   pros::Motor motor (1);
	 *   pros::Controller master (E_CONTROLLER_MASTER);
	 *   while (true) {
	 *     motor = master.get_analog(E_CONTROLLER_ANALOG_LEFT_Y);
	 *     std::cout << "Is the motor over its current limit?: " << motor.is_over_current();
	 *     pros::delay(2);
	 *   }
	 * }
	 * \endcode
	 */
	std::int32_t is_over_current(const std::uint8_t index = 0) const;

	/**
	 * Checks if the motor is drawing over its current limit.
	 *
	 * This function uses the following values of errno when an error state is
	 * reached:
	 * ENODEV - The port cannot be configured as a motor
	 *
	 * \return A vector containing 1 if the motor's current limit is being exceeded and 0 if the
	 * current limit is not exceeded, or PROS_ERR if the operation failed, setting
	 * errno.
	 *
	 * \b Example
	 * \code
	 * void opcontrol() {
	 *   pros::Motor motor (1);
	 *   pros::Controller master (E_CONTROLLER_MASTER);
	 *   while (true) {
	 *     motor = master.get_analog(E_CONTROLLER_ANALOG_LEFT_Y);
	 *     std::cout << "Is the motor over its current limit?: " << motor.is_over_current_all()[0];
	 *     pros::delay(2);
	 *   }
	 * }
	 * \endcode
	 */
	std::vector<std::int32_t> is_over_current_all(void) const;

	/**
	 * Gets the temperature limit flag for the motor.
	 *
	 * \note This is one of many Motor functions that takes in an optional index parameter. 
	 * 		 This parameter can be ignored by most users but exists to give a shared base class
	 * 		 for motors and motor groups
	 * 
	 * This function uses the following values of errno when an error state is
	 * reached:
	 * 
	 * ENODEV - The port cannot be configured as a motor
	 * 
	 * EOVERFLOW - The index is non 0
	 * 
	 * \param index Optional parameter. 
	 * 		  The zero-indexed index of the motor to get the target position of.
	 * 		  By default index is 0, and will return an error for a non-zero index
	 * 
	 * \return 1 if the temperature limit is exceeded and 0 if the temperature is
	 * below the limit, or PROS_ERR if the operation failed, setting errno.
	 *
	 * \b Example
	 * \code
	 * void opcontrol() {
	 *   pros::Motor motor (1);
	 *   pros::Controller master (E_CONTROLLER_MASTER);
	 *   while (true) {
	 *     motor = master.get_analog(E_CONTROLLER_ANALOG_LEFT_Y);
	 *     std::cout << "Is the motor over its temperature limit?: " << motor.is_over_temp();
	 *     pros::delay(2);
	 *   }
	 * }
	 * \endcode
	 */
	std::int32_t is_over_temp(const std::uint8_t index = 0) const;
	
	/**
	 * Gets the temperature limit flag for the motor.
	 *
	 * This function uses the following values of errno when an error state is
	 * reached:
	 * ENODEV - The port cannot be configured as a motor 
	 * 
	 * \return A vector containing 1 if the temperature limit is exceeded and 0 if the temperature is
	 * below the limit, or PROS_ERR if the operation failed, setting errno.
	 *
	 * \b Example
	 * \code
	 * void opcontrol() {
	 *   pros::Motor motor (1);
	 *   pros::Controller master (E_CONTROLLER_MASTER);
	 *   while (true) {
	 *     motor = master.get_analog(E_CONTROLLER_ANALOG_LEFT_Y);
	 *     std::cout << "Is the motor over its temperature limit?: " << motor.is_over_temp_all();
	 *     pros::delay(2);
	 *   }
	 * }
	 * \endcode
	 */
	std::vector<std::int32_t> is_over_temp_all(void) const;

	///@}

	/// \name Motor configuration functions
	/// These functions allow programmers to configure the behavior of motors
	///@{

	/**
	 * Gets the brake mode that was set for the motor.
	 *
	 * \note This is one of many Motor functions that takes in an optional index parameter. 
	 * 		 This parameter can be ignored by most users but exists to give a shared base class
	 * 		 for motors and motor groups
	 * 
	 * This function uses the following values of errno when an error state is
	 * reached:
	 * 
	 * ENODEV - The port cannot be configured as a motor
	 * 
	 * EOVERFLOW - The index is non 0
	 * 
	 * \param index Optional parameter. 
	 * 		  The zero-indexed index of the motor to get the target position of.
	 * 		  By default index is 0, and will return an error for a non-zero index
	 *
	 * \return One of Motor_Brake, according to what was set for the
	 * motor, or E_MOTOR_BRAKE_INVALID if the operation failed, setting errno.
	 *
	 * \b Example
	 * \code
	 * void initialize() {
	 *   pros::Motor motor (1);
	 *   motor.set_brake_mode(pros::E_MOTOR_BRAKE_HOLD);
	 *   std::cout << "Brake Mode: " << motor.get_brake_mode();
	 * }
	 * \endcode
	 */
	MotorBrake get_brake_mode(const std::uint8_t index = 0) const;
	
	/**
	 * Gets a vector containing the brake mode that was set for the motor.
	 *
	 * This function uses the following values of errno when an error state is
	 * reached:
	 * ENODEV - The port cannot be configured as a motor
	 *
	 * \return One of Motor_Brake, according to what was set for the
	 * motor, or E_MOTOR_BRAKE_INVALID if the operation failed, setting errno.
	 *
	 * \b Example
	 * \code
	 * void initialize() {
	 *   pros::Motor motor (1);
	 *   motor.set_brake_mode(pros::E_MOTOR_BRAKE_HOLD);
	 *   std::cout << "Brake Mode: " << motor.get_brake_mode();
	 * }
	 * \endcode
	 */
	std::vector<MotorBrake> get_brake_mode_all(void) const;

	/**
	 * Gets the current limit for the motor in mA.
	 *
	 * \note This is one of many Motor functions that takes in an optional index parameter. 
	 * 		 This parameter can be ignored by most users but exists to give a shared base class
	 * 		 for motors and motor groups
	 * 
	 * This function uses the following values of errno when an error state is
	 * reached:
	 * 
	 * ENODEV - The port cannot be configured as a motor
	 * 
	 * EOVERFLOW - The index is non 0
	 * 
	 * \param index Optional parameter. 
	 * 		  The zero-indexed index of the motor to get the target position of.
	 * 		  By default index is 0, and will return an error for a non-zero index
	 * 
	 * \return The motor's current limit in mA or PROS_ERR if the operation failed,
	 * setting errno.
	 *
	 * \b Example
	 * \code
	 * void opcontrol() {
	 *   pros::Motor motor (1);
	 *   while (true) {
	 *     std::cout << "Motor Current Limit: " << motor.get_current_limit();
	 *     pros::delay(2);
	 *   }
	 * }
	 * \endcode
	 */
	std::int32_t get_current_limit(const std::uint8_t index = 0) const;
	
	/**
	 * Gets a vector containing the current limit for the motor in mA.
	 *
	 * The default value is 2500 mA.
	 *
	 * This function uses the following values of errno when an error state is
	 * reached:
	 * ENODEV - The port cannot be configured as a motor
	 *
	 * \return A vector containing the motor's current limit in mA or PROS_ERR if the operation failed,
	 * setting errno.
	 *
	 * \b Example
	 * \code
	 * void opcontrol() {
	 *   pros::Motor motor (1);
	 *   while (true) {
	 *     std::cout << "Motor Current Limit: " << motor.get_current_limit_all()[0];
	 *     pros::delay(2);
	 *   }
	 * }
	 * \endcode
	 */
	std::vector<std::int32_t> get_current_limit_all(void) const;

	/**
	 * Gets the encoder units that were set for the motor.
	 *
	 * \note This is one of many Motor functions that takes in an optional index parameter. 
	 * 		 This parameter can be ignored by most users but exists to give a shared base class
	 * 		 for motors and motor groups
	 * 
	 * This function uses the following values of errno when an error state is
	 * reached:
	 * 
	 * ENODEV - The port cannot be configured as a motor
	 * 
	 * EOVERFLOW - The index is non 0
	 * 
	 * \param index Optional parameter. 
	 * 		  The zero-indexed index of the motor to get the target position of.
	 * 		  By default index is 0, and will return an error for a non-zero index
	 *
	 * \return One of Motor_Units according to what is set for the
	 * motor or E_MOTOR_ENCODER_INVALID if the operation failed.
	 *
	 * \b Example
	 * \code
	 * void initialize() {
	 *   pros::Motor motor (1, E_MOTOR_GEARSET_06, E_MOTOR_ENCODER_COUNTS);
	 *   std::cout << "Motor Encoder Units: " << motor.get_encoder_units();
	 * }
	 * \endcode
	 */
	MotorUnits get_encoder_units(const std::uint8_t index = 0) const;

	/**
	 * Gets a vector containing the encoder units that were set for the motor.
	 *
	 * This function uses the following values of errno when an error state is
	 * reached:
	 * ENODEV - The port cannot be configured as a motor
	 *
	 * \return A vector containing One of Motor_Units according to what is set for the
	 * motor or E_MOTOR_ENCODER_INVALID if the operation failed.
	 *
	 * \b Example
	 * \code
	 * void initialize() {
	 *   pros::Motor motor (1, E_MOTOR_GEARSET_06, E_MOTOR_ENCODER_COUNTS);
	 *   std::cout << "Motor Encoder Units: " << motor.get_encoder_units_all()[0];
	 * }
	 * \endcode
	 */
	std::vector<MotorUnits> get_encoder_units_all(void) const;

	/**
	 * Gets the gearset that was set for the motor.
	 *
	 * \note This is one of many Motor functions that takes in an optional index parameter. 
	 * 		 This parameter can be ignored by most users but exists to give a shared base class
	 * 		 for motors and motor groups
	 * 
	 * This function uses the following values of errno when an error state is
	 * reached:
	 * 
	 * ENODEV - The port cannot be configured as a motor
	 * 
	 * EOVERFLOW - The index is non 0
	 * 
	 * \param index Optional parameter. 
	 * 		  The zero-indexed index of the motor to get the target position of.
	 * 		  By default index is 0, and will return an error for a non-zero index
	 *
	 * \return One of Motor_Gears according to what is set for the motor,
	 * or pros::Motor_Gears::invalid if the operation failed.
	 *
	 * \b Example
	 * \code
	 * void initialize() {
	 *   pros::Motor motor (1, E_MOTOR_GEARSET_06, E_MOTOR_ENCODER_COUNTS);
	 *   std::cout << "Motor Gearing: " << motor.get_gearing();
	 * }
	 * \endcode
	 */
	MotorGears get_gearing(const std::uint8_t index = 0) const;
	
	/**
	 * Gets a vector containing the gearset that was set for the motor.
	 *
	 * This function uses the following values of errno when an error state is
	 * reached:
	 * ENODEV - The port cannot be configured as a motor
	 *
	 * \return A vector containing one of Motor_Gears according to what is set for the motor,
	 * or pros::Motor_Gears::invalid if the operation failed.
	 *
	 * \b Example
	 * \code
	 * void initialize() {
	 *   pros::Motor motor (1, E_MOTOR_GEARSET_06, E_MOTOR_ENCODER_COUNTS);
	 *   std::cout << "Motor Gearing: " << motor.get_gearing_all()[0];
	 * }
	 * \endcode
	 */
	std::vector<MotorGears> get_gearing_all(void) const;

	/**
	 * Gets returns a vector with all the port numbers in the motor group.
	 *
	 * \return A vector containing the signed port of the motor. (negaitve if the motor is reversed) 
	 */
	std::vector<std::int8_t> get_port_all(void) const;

	/**
	 * Gets the voltage limit set by the user.
	 *
	 * Default value is 0V, which means that there is no software limitation
	 * imposed on the voltage.
	 *
	 * \note This is one of many Motor functions that takes in an optional index parameter. 
	 * 		 This parameter can be ignored by most users but exists to give a shared base class
	 * 		 for motors and motor groups
	 * 
	 * This function uses the following values of errno when an error state is
	 * reached:
	 * 
	 * ENODEV - The port cannot be configured as a motor
	 * 
	 * EOVERFLOW - The index is non 0
	 * 
	 * \param index Optional parameter. 
	 * 		  The zero-indexed index of the motor to get the target position of.
	 * 		  By default index is 0, and will return an error for a non-zero index
	 *
	 * \b Example
	 * \code
	 * void initialize() {
	 *   pros::Motor motor (1);
	 *   std::cout << "Motor Voltage Limit: " << motor.get_voltage_limit();
	 * }
	 * \endcode
	 */
	std::int32_t get_voltage_limit(const std::uint8_t index = 0) const;
	
	/**
	 * Gets a vector of the voltage limit set by the user.
	 *
	 * Default value is 0V, which means that there is no software limitation
	 * imposed on the voltage.
	 *
	 * This function uses the following values of errno when an error state is
	 * reached:
	 * ENODEV - The port cannot be configured as a motor
	 *
	 * \return A vector containing the motor's voltage limit in V or PROS_ERR if the operation failed,
	 * setting errno.
	 *
	 * \b Example
	 * \code
	 * void initialize() {
	 *   pros::Motor motor (1);
	 *   std::cout << "Motor Voltage Limit: " << motor.get_voltage_limit_all()[0];
	 * }
	 * \endcode
	 */
	std::vector<std::int32_t> get_voltage_limit_all(void) const;

	/**
	 * Gets whether the motor is reversed or not
	 *
	 * \note This is one of many Motor functions that takes in an optional index parameter. 
	 * 		 This parameter can be ignored by most users but exists to give a shared base class
	 * 		 for motors and motor groups
	 * 
	 * This function uses the following values of errno when an error state is
	 * reached:
	 *  
	 * EOVERFLOW - The index is non 0
	 * 
	 * \param index Optional parameter. 
	 * 		  The zero-indexed index of the motor to get the target position of.
	 * 		  By default index is 0, and will return an error for a non-zero index
	 *
	 * \return 1 if the motor has been reversed and 0 if the motor was not
	 * reversed, or PROS_ERR if the operation failed, setting errno.
	 *
	 * \b Example
	 * \code
	 * void initialize() {
	 *   pros::Motor motor (1);
	 *   std::cout << "Is the motor reversed? " << motor.is_reversed();
	 *   // Prints "0"
	 * }
	 * \endcode
	 */
	std::int32_t is_reversed(const std::uint8_t index = 0) const;

	/**
	 * Gets a vector containg whether the motor is reversed or not
	 *
	 * \return A vector containing 1 if the motor has been reversed and 0 if the motor was not
	 * reversed, or PROS_ERR if the operation failed, setting errno.
	 *
	 * \b Example
	 * \code
	 * void initialize() {
	 *   pros::Motor motor (1);
	 *   std::cout << "Is the motor reversed? " << motor.is_reversed_all()[0];
	 *   // Prints "0"
	 * }
	 * \endcode
	 */
	std::vector<std::int32_t> is_reversed_all(void) const;

	/**
	 * Sets one of Motor_Brake to the motor.
	 * \note This is one of many Motor functions that takes in an optional index parameter. 
	 * 		 This parameter can be ignored by most users but exists to give a shared base class
	 * 		 for motors and motor groups
	 * 
	 * This function uses the following values of errno when an error state is
	 * reached:
	 * 
	 * ENODEV - The port cannot be configured as a motor
	 * 
	 * EOVERFLOW - The index is non 0
	 * 
	 * 
	 * \param mode
	 *        The Motor_Brake to set for the motor
	 * 
	 * \param index Optional parameter. 
	 * 		  The zero-indexed index of the motor to get the target position of.
	 * 		  By default index is 0, and will return an error for a non-zero index
	 *
	 * \return 1 if the operation was successful or PROS_ERR if the operation
	 * failed, setting errno.
	 *
	 * \b Example
	 * \code
	 * void initialize() {
	 *   pros::Motor motor (1);
	 *   motor.set_brake_mode_all(pros::E_MOTOR_BRAKE_HOLD);
	 *   std::cout << "Brake Mode: " << motor.get_brake_mode();
	 * }
	 * \endcode
	 */
	std::int32_t set_brake_mode(const MotorBrake mode, const std::uint8_t index = 0) const;
	/**
	 * Sets one of Motor_Brake to the motor.
	 * \note This is one of many Motor functions that takes in an optional index parameter. 
	 * 		 This parameter can be ignored by most users but exists to give a shared base class
	 * 		 for motors and motor groups
	 * 
	 * This function uses the following values of errno when an error state is
	 * reached:
	 * 
	 * ENODEV - The port cannot be configured as a motor
	 * 
	 * EOVERFLOW - The index is non 0
	 * 
	 * 
	 * \param mode
	 *        The Motor_Brake to set for the motor
	 * 
	 * \param index Optional parameter. 
	 * 		  The zero-indexed index of the motor to get the target position of.
	 * 		  By default index is 0, and will return an error for a non-zero index
	 *
	 * \return 1 if the operation was successful or PROS_ERR if the operation
	 * failed, setting errno.
	 *
	 * \b Example
	 * \code
	 * void initialize() {
	 *   pros::Motor motor (1);
	 *   motor.set_brake_mode_all(pros::E_MOTOR_BRAKE_HOLD);
	 *   std::cout << "Brake Mode: " << motor.get_brake_mode();
	 * }
	 * \endcode
	 */
	std::int32_t set_brake_mode(const pros::motor_brake_mode_e_t mode, const std::uint8_t index = 0) const;
	
	/**
	 * Sets one of Motor_Brake to the motor. 
	 *
	 * This function uses the following values of errno when an error state is
	 * reached:
	 * ENODEV - The port cannot be configured as a motor
	 *
	 * \param mode
	 *        The Motor_Brake to set for the motor
	 *
	 * \return 1 if the operation was successful or PROS_ERR if the operation
	 * failed, setting errno.
	 *
	 * \b Example
	 * \code
	 * void initialize() {
	 *   pros::Motor motor (1);
	 *   motor.set_brake_mode_all(pros::E_MOTOR_BRAKE_HOLD);
	 *   std::cout << "Brake Mode: " << motor.get_brake_mode();
	 * }
	 * \endcode
	 */
	std::int32_t set_brake_mode_all(const MotorBrake mode) const;
	/**
	 * Sets one of Motor_Brake to the motor. 
	 *
	 * This function uses the following values of errno when an error state is
	 * reached:
	 * ENODEV - The port cannot be configured as a motor
	 *
	 * \param mode
	 *        The Motor_Brake to set for the motor
	 *
	 * \return 1 if the operation was successful or PROS_ERR if the operation
	 * failed, setting errno.
	 *
	 * \b Example
	 * \code
	 * void initialize() {
	 *   pros::Motor motor (1);
	 *   motor.set_brake_mode_all(pros::E_MOTOR_BRAKE_HOLD);
	 *   std::cout << "Brake Mode: " << motor.get_brake_mode();
	 * }
	 * \endcode
	 */
	std::int32_t set_brake_mode_all(const pros::motor_brake_mode_e_t mode) const;
	/**
	 * Sets the current limit for the motor in mA.
	 *
	 * \note This is one of many Motor functions that takes in an optional index parameter. 
	 * 		 This parameter can be ignored by most users but exists to give a shared base class
	 * 		 for motors and motor groups
	 * 
	 * This function uses the following values of errno when an error state is
	 * reached:
	 * 
	 * ENODEV - The port cannot be configured as a motor
	 * 
	 * EOVERFLOW - The index is non 0
	 * 
	 *  * \param limit
	 *        The new current limit in mA
	 * 
	 * \param index Optional parameter. 
	 * 		  The zero-indexed index of the motor to get the target position of.
	 * 		  By default index is 0, and will return an error for a non-zero index
	 *
	 * \return 1 if the operation was successful or PROS_ERR if the operation
	 * failed, setting errno.
	 *
	 * \b Example
	 * \code
	 * void opcontrol() {
	 *   pros::Motor motor (1);
	 *   pros::Controller master (E_CONTROLLER_MASTER);
	 *
	 * motor.set_current_limit(1000);
	 * while (true) {
	 *   motor = controller_get_analog(E_CONTROLLER_ANALOG_LEFT_Y);
	 *   // The motor will reduce its output at 1000 mA instead of the default 2500 mA
	 *   pros::delay(2);
	 *   }
	 * }
	 * \endcode
	 */
	std::int32_t set_current_limit(const std::int32_t limit, const std::uint8_t index = 0) const;
	/**
	 * Sets the current limit for the motor in mA.
	 *
	 * This function uses the following values of errno when an error state is
	 * reached:
	 * ENODEV - The port cannot be configured as a motor
	 *
	 * \param limit
	 *        The new current limit in mA
	 *
	 * \return 1 if the operation was successful or PROS_ERR if the operation
	 * failed, setting errno.
	 *
	 * \b Example
	 * \code
	 * void opcontrol() {
	 *   pros::Motor motor (1);
	 *   pros::Controller master (E_CONTROLLER_MASTER);
	 *
	 * motor.set_current_limit(1000);
	 * while (true) {
	 *   motor = controller_get_analog(E_CONTROLLER_ANALOG_LEFT_Y);
	 *   // The motor will reduce its output at 1000 mA instead of the default 2500 mA
	 *   pros::delay(2);
	 *   }
	 * }
	 * \endcode
	 */
	std::int32_t set_current_limit_all(const std::int32_t limit) const;
	/**
	 * Sets one of Motor_Units for the motor encoder. Works with the C
	 * enum and the C++ enum class.
	 *
	 * This function uses the following values of errno when an error state is
	 * reached:
	 * ENODEV - The port cannot be configured as a motor
	 *
	 * \param units
	 *        The new motor encoder units
	 *
	 * \return 1 if the operation was successful or PROS_ERR if the operation
	 * failed, setting errno.
	 *
	 * \b Example
	 * \code
	 * void initialize() {
	 *   pros::Motor motor (1);
	 *   motor.set_encoder_units(E_MOTOR_ENCODER_DEGREES);
	 *   std::cout << "Encoder Units: " << motor.get_encoder_units();
	 * }
	 * \endcode
	 */
	std::int32_t set_encoder_units(const MotorUnits units, const std::uint8_t index = 0) const;
	/**
	 * Sets one of Motor_Units for the motor encoder. Works with the C
	 * enum and the C++ enum class.
	 *
	 * \note This is one of many Motor functions that takes in an optional index parameter. 
	 * 		 This parameter can be ignored by most users but exists to give a shared base class
	 * 		 for motors and motor groups
	 * 
	 * This function uses the following values of errno when an error state is
	 * reached:
	 * 
	 * ENODEV - The port cannot be configured as a motor
	 * 
	 * EOVERFLOW - The index is non 0
	 * 
	 * \param index Optional parameter. 
	 * 		  The zero-indexed index of the motor to get the target position of.
	 * 		  By default index is 0, and will return an error for a non-zero index
	 * 
	 * * \param units
	 *        The new motor encoder units
	 *
	 * \return 1 if the operation was successful or PROS_ERR if the operation
	 * failed, setting errno.
	 *
	 * \b Example
	 * \code
	 * void initialize() {
	 *   pros::Motor motor (1);
	 *   motor.set_encoder_units(E_MOTOR_ENCODER_DEGREES);
	 *   std::cout << "Encoder Units: " << motor.get_encoder_units();
	 * }
	 * \endcode
	 */
	std::int32_t set_encoder_units(const pros::motor_encoder_units_e_t units, const std::uint8_t index = 0) const;
	/**
	 * Sets one of Motor_Units for the motor encoder. Works with the C
	 * enum and the C++ enum class.
	 *
	 * \note This is one of many Motor functions that takes in an optional index parameter. 
	 * 		 This parameter can be ignored by most users but exists to give a shared base class
	 * 		 for motors and motor groups
	 * 
	 * This function uses the following values of errno when an error state is
	 * reached:
	 * 
	 * ENODEV - The port cannot be configured as a motor
	 * 
	 * EOVERFLOW - The index is non 0
	 * 
	 * * \param units
	 *        The new motor encoder units
	 * 
	 * \param index Optional parameter. 
	 * 		  The zero-indexed index of the motor to get the target position of.
	 * 		  By default index is 0, and will return an error for a non-zero index
	 *
	 * \return 1 if the operation was successful or PROS_ERR if the operation
	 * failed, setting errno.
	 *
	 * \b Example
	 * \code
	 * void initialize() {
	 *   pros::Motor motor (1);
	 *   motor.set_encoder_units(E_MOTOR_ENCODER_DEGREES);
	 *   std::cout << "Encoder Units: " << motor.get_encoder_units();
	 * }
	 * \endcode
	 */
	std::int32_t set_encoder_units_all(const MotorUnits units) const;
	
	/**
	 * Sets one of Motor_Units for the motor encoder. Works with the C
	 * enum and the C++ enum class.
	 *
	 * This function uses the following values of errno when an error state is
	 * reached:
	 * ENODEV - The port cannot be configured as a motor
	 *
	 * \param units
	 *        The new motor encoder units
	 *
	 * \return 1 if the operation was successful or PROS_ERR if the operation
	 * failed, setting errno.
	 *
	 * \b Example
	 * \code
	 * void initialize() {
	 *   pros::Motor motor (1);
	 *   motor.set_encoder_units(E_MOTOR_ENCODER_DEGREES);
	 *   std::cout << "Encoder Units: " << motor.get_encoder_units();
	 * }
	 * \endcode
	 */
	std::int32_t set_encoder_units_all(const pros::motor_encoder_units_e_t units) const;
	
	/**
	 * Sets one of the gear cartridge (red, green, blue) for the motor. Usable with
	 * the C++ enum class and the C enum.
	 *
	 * \note This is one of many Motor functions that takes in an optional index parameter. 
	 * 		 This parameter can be ignored by most users but exists to give a shared base class
	 * 		 for motors and motor groups
	 * 
	 * This function uses the following values of errno when an error state is
	 * reached:
	 * 
	 * ENODEV - The port cannot be configured as a motor
	 * 
	 * EOVERFLOW - The index is non 0
	 * 
	 * \param index Optional parameter. 
	 * 		  The zero-indexed index of the motor to get the target position of.
	 * 		  By default index is 0, and will return an error for a non-zero index
	 * \param gearset
	 *        The new motor gearset
	 *
	 * \return 1 if the operation was successful or PROS_ERR if the operation
	 * failed, setting errno.
	 *
	 * \b Example
	 * \code
	 * void initialize() {
	 *   pros::Motor motor (1);
	 *   motor.set_gearing(E_MOTOR_GEARSET_06);
	 *   std::cout << "Gearset: " << motor.get_gearing();
	 * }
	 * \endcode
	 */
	std::int32_t set_gearing(const MotorGears gearset, const std::uint8_t index = 0) const;
	
	/**
	 * Sets one of the gear cartridge (red, green, blue) for the motor. Usable with
	 * the C++ enum class and the C enum.
	 
	 * \note This is one of many Motor functions that takes in an optional index parameter. 
	 * 		 This parameter can be ignored by most users but exists to give a shared base class
	 * 		 for motors and motor groups
	 * 
	 * This function uses the following values of errno when an error state is
	 * reached:
	 * 
	 * ENODEV - The port cannot be configured as a motor
	 * 
	 * EOVERFLOW - The index is non 0
	 * 
	 * \param gearset
	 *        The new motor gearset
	 * 
	 * \param index Optional parameter. 
	 * 		  The zero-indexed index of the motor to get the target position of.
	 * 		  By default index is 0, and will return an error for a non-zero index
	 *
	 *
	 * \return 1 if the operation was successful or PROS_ERR if the operation
	 * failed, setting errno.
	 *
	 * \b Example
	 * \code
	 * void initialize() {
	 *   pros::Motor motor (1);
	 *   motor.set_gearing(E_MOTOR_GEARSET_06);
	 *   std::cout << "Gearset: " << motor.get_gearing();
	 * }
	 * \endcode
	 */
	std::int32_t set_gearing(const pros::motor_gearset_e_t gearset, const std::uint8_t index = 0) const;
	
	/**
	 * Sets one of the gear cartridge (red, green, blue) for the motor. Usable with
	 * the C++ enum class and the C enum.
	 *
	 * This function uses the following values of errno when an error state is
	 * reached:
	 * ENODEV - The port cannot be configured as a motor
	 *
	 * \param gearset
	 *        The new motor gearset
	 *
	 * \return 1 if the operation was successful or PROS_ERR if the operation
	 * failed, setting errno.
	 *
	 * \b Example
	 * \code
	 * void initialize() {
	 *   pros::Motor motor (1);
	 *   motor.set_gearing_all(E_MOTOR_GEARSET_06);
	 *   std::cout << "Gearset: " << motor.get_gearing();
	 * }
	 * \endcode
	 */
	std::int32_t set_gearing_all(const MotorGears gearset) const;
	
	/**
	 * Sets one of the gear cartridge (red, green, blue) for the motor. Usable with
	 * the C++ enum class and the C enum.
	 *
	 * This function uses the following values of errno when an error state is
	 * reached:
	 * ENODEV - The port cannot be configured as a motor
	 *
	 * \param gearset
	 *        The new motor gearset
	 *
	 * \return 1 if the operation was successful or PROS_ERR if the operation
	 * failed, setting errno.
	 *
	 * \b Example
	 * \code
	 * void initialize() {
	 *   pros::Motor motor (1);
	 *   motor.set_gearing_all(E_MOTOR_GEARSET_06);
	 *   std::cout << "Gearset: " << motor.get_gearing();
	 * }
	 * \endcode
	 */
	std::int32_t set_gearing_all(const pros::motor_gearset_e_t gearset) const;


	/**
	 * Sets the reverse flag for the motor.
	 *
	 * This will invert its movements and the values returned for its position.
	 *
	 * \note This is one of many Motor functions that takes in an optional index parameter. 
	 * 		 This parameter can be ignored by most users but exists to give a shared base class
	 * 		 for motors and motor groups
	 * 
	 * This function uses the following values of errno when an error state is
	 * reached:
	 * 
	 * EOVERFLOW - The index is non 0
	 * 
	 * \param reverse
	 *        True reverses the motor, false is default direction
	 * 
	 * \param index Optional parameter. 
	 * 		  The zero-indexed index of the motor to get the target position of.
	 * 		  By default index is 0, and will return an error for a non-zero index
	 *
	 * \return 1 if the operation was successful or PROS_ERR if the operation
	 * failed, setting errno.
	 *
	 * \b Example
	 * \code
	 * void initialize() {
	 *   pros::Motor motor (1);
	 *   motor.set_reversed(true);
	 *   std::cout << "Is this motor reversed? " << motor.is_reversed();
	 * }
	 * \endcode
	 */
	std::int32_t set_reversed(const bool reverse, const std::uint8_t index = 0);
	/**
	 * Sets the reverse flag for the motor.
	 *
	 * This will invert its movements and the values returned for its position.
	 *
	 *
	 * \param reverse
	 *        True reverses the motor, false is default direction
	 *
	 * \return 1 
	 *
	 * \b Example
	 * \code
	 * void initialize() {
	 *   pros::Motor motor (1);
	 *   motor.set_reversed_all(true);
	 *   std::cout << "Is this motor reversed? " << motor.is_reversed();
	 * }
	 * \endcode
	 */
	std::int32_t set_reversed_all(const bool reverse);

	/**
	 * Sets the voltage limit for the motor in Volts.
	 *
	 * This function uses the following values of errno when an error state is
	 * reached:
	 * ENODEV - The port cannot be configured as a motor
	 *
	 * \param limit
	 *        The new voltage limit in Volts
	 *
	 * \return 1 if the operation was successful or PROS_ERR if the operation
	 * failed, setting errno.
	 *
	 * \b Example
	 * \code
	 * void autonomous() {
	 *   pros::Motor motor (1);
	 *   pros::Controller master (E_CONTROLLER_MASTER);
	 *
	 *   motor.set_voltage_limit(10000);
	 *   while (true) {
	 *     motor = master.get_analog(E_CONTROLLER_ANALOG_LEFT_Y);
	 *     // The motor will not output more than 10 V
	 *     pros::delay(2);
	 *   }
	 * }
	 * \endcode
	 */
	std::int32_t set_voltage_limit(const std::int32_t limit, const std::uint8_t index = 0) const;
	
	/**
	 * Sets the voltage limit for the motor in Volts.
	 *
	 * \note This is one of many Motor functions that takes in an optional index parameter. 
	 * 		 This parameter can be ignored by most users but exists to give a shared base class
	 * 		 for motors and motor groups
	 * 
	 * This function uses the following values of errno when an error state is
	 * reached:
	 * 
	 * ENODEV - The port cannot be configured as a motor
	 * 
	 * EOVERFLOW - The index is non 0
	 * 
	 * \param limit
	 *        The new voltage limit in Volts
	 * 
	 * \param index Optional parameter. 
	 * 		  The zero-indexed index of the motor to get the target position of.
	 * 		  By default index is 0, and will return an error for a non-zero index
	 *
	 * \return 1 if the operation was successful or PROS_ERR if the operation
	 * failed, setting errno.
	 *
	 * \b Example
	 * \code
	 * void autonomous() {
	 *   pros::Motor motor (1);
	 *   pros::Controller master (E_CONTROLLER_MASTER);
	 *
	 *   motor.set_voltage_limit_all(10000);
	 *   while (true) {
	 *     motor = master.get_analog(E_CONTROLLER_ANALOG_LEFT_Y);
	 *     // The motor will not output more than 10 V
	 *     pros::delay(2);
	 *   }
	 * }
	 * \endcode
	 */
	std::int32_t set_voltage_limit_all(const std::int32_t limit) const;

	/**
	 * Sets the position for the motor in its encoder units.
	 *
	 * This will be the future reference point for the motor's "absolute"
	 * position.
	 *
	 * \note This is one of many Motor functions that takes in an optional index parameter. 
	 * 		 This parameter can be ignored by most users but exists to give a shared base class
	 * 		 for motors and motor groups
	 * 
	 * This function uses the following values of errno when an error state is
	 * reached:
	 * 
	 * ENODEV - The port cannot be configured as a motor
	 * 
	 * EOVERFLOW - The index is non 0
	 * 
	 * \param position
	 *        The new reference position in its encoder units
	 * 
	 * \param index Optional parameter. 
	 * 		  The zero-indexed index of the motor to get the target position of.
	 * 		  By default index is 0, and will return an error for a non-zero index
	 * 
	 * 
	 * \return 1 if the operation was successful or PROS_ERR if the operation
	 * failed, setting errno.
	 *
	 * \b Example
	 * \code
	 * void autonomous() {
	 *   pros::Motor motor (1);
	 *   motor.move_absolute(100, 100); // Moves 100 units forward
	 *   motor.move_absolute(100, 100); // This does not cause a movement
	 *
	 *   motor.set_zero_position(80);
	 *   motor.move_absolute(100, 100); // Moves 80 units forward
	 * }
	 * \endcode
	 *
	 */
	std::int32_t set_zero_position(const double position, const std::uint8_t index = 0) const;
	
	/**
	 * Sets the position for the motor in its encoder units.
	 *
	 * This will be the future reference point for the motor's "absolute"
	 * position.
	 *
	 * This function uses the following values of errno when an error state is
	 * reached:
	 * ENODEV - The port cannot be configured as a motor
	 *
	 * \param position
	 *        The new reference position in its encoder units
	 *
	 * \return 1 if the operation was successful or PROS_ERR if the operation
	 * failed, setting errno.
	 *
	 * \b Example
	 * \code
	 * void autonomous() {
	 *   pros::Motor motor (1);
	 *   motor.move_absolute(100, 100); // Moves 100 units forward
	 *   motor.move_absolute(100, 100); // This does not cause a movement
	 *
	 *   motor.set_zero_position_all(80);
	 *   motor.move_absolute(100, 100); // Moves 80 units forward
	 * }
	 * \endcode
	 *
	 */
	std::int32_t set_zero_position_all(const double position) const;

	/**
	 * Sets the "absolute" zero position of the motor to its current position.
	 *
	 * \note This is one of many Motor functions that takes in an optional index parameter. 
	 * 		 This parameter can be ignored by most users but exists to give a shared base class
	 * 		 for motors and motor groups
	 * 
	 * This function uses the following values of errno when an error state is
	 * reached:
	 * 
	 * ENODEV - The port cannot be configured as a motor
	 * 
	 * EOVERFLOW - The index is non 0
	 * 
	 * \param index Optional parameter. 
	 * 		  The zero-indexed index of the motor to get the target position of.
	 * 		  By default index is 0, and will return an error for a non-zero index
	 * 
	 * \return 1 if the operation was successful or PROS_ERR if the operation
	 * failed, setting errno.
	 *
	 * \b Example
	 * \code
	 * void autonomous() {
	 *   pros::Motor motor (1);
	 *   motor.move_absolute(100, 100); // Moves 100 units forward
	 *   motor.move_absolute(100, 100); // This does not cause a movement
	 *
	 *   motor.tare_position();
	 *   motor.move_absolute(100, 100); // Moves 100 units forward
	 * }
	 * \endcode
	 */
	std::int32_t tare_position(const std::uint8_t index = 0) const;
	
	/**
	 * Sets the "absolute" zero position of the motor to its current position.
	 *
	 * This function uses the following values of errno when an error state is
	 * reached:
	 * ENODEV - The port cannot be configured as a motor
	 *
	 * \return 1 if the operation was successful or PROS_ERR if the operation
	 * failed, setting errno.
	 *
	 * \b Example
	 * \code
	 * void autonomous() {
	 *   pros::Motor motor (1);
	 *   motor.move_absolute(100, 100); // Moves 100 units forward
	 *   motor.move_absolute(100, 100); // This does not cause a movement
	 *
	 *   motor.tare_position_all();
	 *   motor.move_absolute(100, 100); // Moves 100 units forward
	 * }
	 * \endcode
	 */
	std::int32_t tare_position_all(void) const;

	/**
	 * Gets the number of motors.
	 * 
	 * \return Always returns 1
	 *  
	 */
	std::int8_t size(void) const;

	/**
	 * gets the port number of the motor
	 *
	 * \return A vector containing the signed port of the motor. (negaitve if the motor is reversed) 
	 * 
	*/
	std::int8_t get_port(const std::uint8_t index = 0) const;

	private:
	std::int8_t _port;
};
namespace literals {
const pros::Motor operator"" _mtr(const unsigned long long int m);
const pros::Motor operator"" _rmtr(const unsigned long long int m);
}  // namespace literals
}  // namespace v5
}  // namespace pros
#endif  // _PROS_MOTORS_HPP_<|MERGE_RESOLUTION|>--- conflicted
+++ resolved
@@ -33,24 +33,18 @@
 
 class Motor : public AbstractMotor, public Device {
 	public:
-<<<<<<< HEAD
+  /**
+	 * \addtogroup cpp-motors
+	 *  @{
+	 */
+   
 	/**
 	 * Creates a Motor Sensor object from the given Device object.
 	 *
 	 * \param device
 	 *        The device object to base the new object on.
-	*/
+	 */
 	explicit Motor(Device device);
-
-	explicit Motor(const std::int8_t port, const pros::v5::Motor_Gears gearset = pros::v5::Motor_Gears::green,
-	               const pros::v5::Motor_Units encoder_units = pros::v5::Motor_Units::degrees);
-
-=======
->>>>>>> 0a07ddb2
-	/**
-	 * \addtogroup cpp-motors
-	 *  @{
-	 */
 
 	/**
 	 * Constructs a new Motor object.
