--- conflicted
+++ resolved
@@ -41,7 +41,6 @@
 	 */
 
 	public:
-<<<<<<< HEAD
 	/**
 	 * Creates a Gps Sensor object from the given Device object.
 	 *
@@ -50,8 +49,6 @@
 	*/
 	explicit Gps(Device device);
 
-=======
-
 	/**
 	 * Creates a GPS object for the given port.
 	 *
@@ -69,7 +66,6 @@
 	 * \endcode
 	 *
 	 */
->>>>>>> 0a07ddb2
 	explicit Gps(const std::uint8_t port) : Device(port, DeviceType::gps){};
 
 	/**
