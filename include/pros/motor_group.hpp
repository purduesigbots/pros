--- conflicted
+++ resolved
@@ -16,12 +16,8 @@
  * License, v. 2.0. If a copy of the MPL was not distributed with this
  * file, You can obtain one at http://mozilla.org/MPL/2.0/.
  *
-<<<<<<< HEAD
  * \defgroup cpp-motor-group Motors C++ API
  * \note Additional example code for this module can be found in its [Tutorial](@ref motors).
-=======
- * \defgroup cpp-motor-group Motor Groups C++ API
->>>>>>> 606d5220
  */
 
 #ifndef _PROS_MOTOR_GROUP_HPP_
@@ -59,11 +55,7 @@
 	 * 		  A reversed motor will reverse the input or output movement functions and movement related
 	 * 		  telemetry in order to produce consistant behavior with non-reversed motors
 	 * 
-<<<<<<< HEAD
 	 * \param gearset = pros::v5::MotorGears::green
-=======
-	 * \param gearset =  pros::v5::MotorGears::green
->>>>>>> 606d5220
 	 * 		  Optional parameter for the gearset for the motor.
 	 * 		  set to pros::v5::MotorGears::green if not specifed. 
 	 * 
@@ -100,11 +92,7 @@
 	 * 		  A reversed motor will reverse the input or output movement functions and movement related
 	 * 		  telemetry in order to produce consistant behavior with non-reversed motors
 	 * 
-<<<<<<< HEAD
 	 * \param gearset = pros::v5::MotorGears::green
-=======
-	 * \param gearset =  pros::v5::MotorGears::green
->>>>>>> 606d5220
 	 * 		  Optional parameter for the gearset for the motor.
 	 * 		  set to pros::v5::MotorGears::green if not specifed. 
 	 * 
@@ -454,11 +442,7 @@
 	 * }
 	 * \endcode
 	 */
-<<<<<<< HEAD
 	double get_target_position(const std::uint8_t index) const;
-=======
-	double get_target_position(const std::uint8_t index = 0) const;
->>>>>>> 606d5220
 
 	/**
 	 * Gets a vector of the the target positions set for the motor group
@@ -1066,12 +1050,6 @@
 	 *            A pointer to a time in milliseconds for which the encoder count
 	 *            will be returned. If NULL, the timestamp at which the encoder
 	 *            count was read will not be supplied
-<<<<<<< HEAD
-	 *
-	 * \return A vector of each raw encoder count at the given timestamp or PROS_ERR if the
-	 * operation failed.
-=======
->>>>>>> 606d5220
 	 *
 	 * \return A vector of each raw encoder count at the given timestamp or PROS_ERR if the
 	 * operation failed.
@@ -1385,7 +1363,7 @@
 	 * \param index Optional parameter, 0 by default.
 	 * 				The zero indexed index of the motor in the motor group
 	 *
-	 * \return One of Motor_Brake, according to what was set for the
+	 * \return One of MotorBrake, according to what was set for the
 	 * motor, or E_MOTOR_BRAKE_INVALID if the operation failed, setting errno.
 	 *
 	 * \b Example
@@ -1406,7 +1384,7 @@
 	 * ENODEV - The port cannot be configured as a motor
 	 * EDOM - The motor group is empty
 	 *
-	 * \return A vector with one of Motor_Brake for each motor in the motor group, according to what was set for the
+	 * \return A vector with one of MotorBrake for each motor in the motor group, according to what was set for the
 	 * motor, or E_MOTOR_BRAKE_INVALID if the operation failed, setting errno.
 	 *
 	 * \b Example
@@ -1488,7 +1466,7 @@
 	 * \param index Optional parameter, 0 by default.
 	 * 				The zero indexed index of the motor in the motor group
 	 * 
-	 * \return One of Motor_Units according to what is set for the
+	 * \return One of MotorUnits according to what is set for the
 	 * motor or E_MOTOR_ENCODER_INVALID if the operation failed.
 	 *
 	 * \b Example
@@ -1509,7 +1487,7 @@
 	 * ENODEV - The port cannot be configured as a motor
 	 * EDOM - The motor group is empty
 	 *
-	 * \return A vector with the following for each motor, One of Motor_Units according to what is set for the
+	 * \return A vector with the following for each motor, One of MotorUnits according to what is set for the
 	 * motor or E_MOTOR_ENCODER_INVALID if the operation failed.
 	 *
 	 * \b Example
@@ -1534,475 +1512,11 @@
 	 *\param index Optional parameter, 0 by default.
 	 * 				The zero indexed index of the motor in the motor group
 	 * 
-	 * \return One of Motor_Gears according to what is set for the motor,
-	 * or pros::Motor_Gears::invalid if the operation failed.
-	 *
-	 * \b Example
-	 * \code
-<<<<<<< HEAD
-	 * void opcontrol() {
-	 *   std::uint32_t now = pros::millis();
-	 *   pros::MotorGroup mg({1,3});
-	 *   pros::Controller master (E_CONTROLLER_MASTER);
-	 *   while (true) {
-	 *     mg = master.get_analog(E_CONTROLLER_ANALOG_LEFT_Y);
-	 *     std::cout << "Motor Position: " << mg.get_raw_position_all(&now)[0];
-	 *     pros::delay(2);
-	 *   }
-	 * }
-	 * \endcode
-	 */
-	std::vector<std::int32_t> get_raw_position_all(std::uint32_t* const timestamp) const;
-
-	/**
-	 * Gets the temperature of a motor in the motor group in degrees Celsius.
-	 *
-	 * This function uses the following values of errno when an error state is
-	 * reached:
-	 * ENODEV - The port cannot be configured as a motor
-	 * EDOM - The motor group is empty
-	 * EOVERFLOW - The index is greater than or equal to MotorGroup::size()
-	 *
-	 * \param index Optional parameter, 0 by default.
-	 * 				The zero indexed index of the motor in the motor group
-	 * 
-	 * \return The motor's temperature in degrees Celsius or PROS_ERR_F if the
-	 * operation failed, setting errno.
-	 *
-	 * \b Example
-	 * \code
-	 * void opcontrol() {
-	 *   pros::MotorGroup mg({1,3});
-	 *   pros::Controller master (E_CONTROLLER_MASTER);
-	 *   while (true) {
-	 *     mg = master.get_analog(E_CONTROLLER_ANALOG_LEFT_Y);
-	 *     std::cout << "Motor Temperature: " << mg.get_temperature();
-	 *     pros::delay(2);
-	 *   }
-	 * }
-	 * \endcode
-	 */
-	double get_temperature(const std::uint8_t index = 0) const;
-	/**
-	 * Gets the temperature of each motor  in the motor group in degrees Celsius.
-	 *
-	 * This function uses the following values of errno when an error state is
-	 * reached:
-	 * ENODEV - The port cannot be configured as a motor
-	 * EDOM - The motor group is empty
-	 *
-	 * \return A vecotr of each motor's temperature in degrees Celsius or PROS_ERR_F if the
-	 * operation failed, setting errno.
-	 *
-	 * \b Example
-	 * \code
-	 * void opcontrol() {
-	 *   pros::MotorGroup mg({1,3});
-	 *   pros::Controller master (E_CONTROLLER_MASTER);
-	 *   while (true) {
-	 *     mg = master.get_analog(E_CONTROLLER_ANALOG_LEFT_Y);
-	 *     std::cout << "Motor Temperature: " << mg.get_temperature_all()[1];
-	 *     pros::delay(2);
-	 *   }
-	 * }
-	 * \endcode
-	 */
-	std::vector<double> get_temperature_all(void) const;
-	/**
-	 * Gets the torque generated by a motor in the motor groupin Newton Meters (Nm).
-	 *
-	 * This function uses the following values of errno when an error state is
-	 * reached:
-	 * ENODEV - The port cannot be configured as a motor
-	 * EDOM - The motor group is empty
-	 * EOVERFLOW - The index is greater than or equal to MotorGroup::size()
-	 *
-	 * \param index Optional parameter, 0 by default.
-	 * 				The zero indexed index of the motor in the motor group
-	 * 
-	 * \return The motor's torque in Nm or PROS_ERR_F if the operation failed,
-	 * setting errno.
-	 *
-	 * \b Example
-	 * \code
-	 * void opcontrol() {
-	 *   pros::MotorGroup mg({1,3});
-	 *   pros::Controller master (E_CONTROLLER_MASTER);
-	 *   while (true) {
-	 *     mg = master.get_analog(E_CONTROLLER_ANALOG_LEFT_Y);
-	 *     std::cout << "Motor Torque: " << mg.get_torque();
-	 *     pros::delay(2);
-	 *   }
-	 * }
-	 * \endcode
-	 */
-	double get_torque(const std::uint8_t index = 0) const;
-	/**
-	 * Gets a vector of the torque generated by each motor in Newton Meters (Nm).
-	 *
-	 * This function uses the following values of errno when an error state is
-	 * reached:
-	 * ENODEV - The port cannot be configured as a motor
-	 * EDOM - The motor group is empty
-	 *
-	 * \return A vector containing each motor's torque in Nm or PROS_ERR_F if the operation failed,
-	 * setting errno.
-	 *
-	 * \b Example
-	 * \code
-	 * void opcontrol() {
-	 *   pros::MotorGroup mg({1,3});
-	 *   pros::Controller master (E_CONTROLLER_MASTER);
-	 *   while (true) {
-	 *     mg = master.get_analog(E_CONTROLLER_ANALOG_LEFT_Y);
-	 *     std::cout << "Motor Torque: " << mg.get_torque();
-	 *     pros::delay(2);
-	 *   }
-	 * }
-	 * \endcode
-	 */
-	std::vector<double> get_torque_all(void) const;
-	/**
-	 * Gets the voltage delivered to a motor in the motor group in millivolts.
-	 *
-	 * This function uses the following values of errno when an error state is
-	 * reached:
-	 * ENODEV - The port cannot be configured as a motor
-	 * EDOM - The motor group is empty
-	 * EOVERFLOW - The index is greater than or equal to MotorGroup::size()
-	 * 
-	 * \param index Optional parameter, 0 by default.
-	 * 				The zero indexed index of the motor in the motor group
-	 * 
-	 * \return The motor's voltage in mV or PROS_ERR_F if the operation failed,
-	 * setting errno.
-	 *
-	 * \b Example
-	 * \code
-	 * void opcontrol() {
-	 *   pros::MotorGroup mg({1,3});
-	 *   pros::Controller master (E_CONTROLLER_MASTER);
-	 *   while (true) {
-	 *     mg = master.get_analog(E_CONTROLLER_ANALOG_LEFT_Y);
-	 *     std::cout << "Motor Voltage: " << mg.get_voltage();
-	 *     pros::delay(2);
-	 *   }
-	 * }
-	 * \endcode
-	 */
-	std::int32_t get_voltage(const std::uint8_t index = 0) const;
-	/**
-	 * Gets a vector of the voltage delivered to each motor in millivolts.
-	 *
-	 * This function uses the following values of errno when an error state is
-	 * reached:
-	 * ENODEV - The port cannot be configured as a motor
-	 * EDOM - The motor group is empty
-	 *
-	 * \return A vector of each motor's voltage in mV or PROS_ERR_F if the operation failed,
-	 * setting errno.
-	 *
-	 * \b Example
-	 * \code
-	 * void opcontrol() {
-	 *   pros::MotorGroup mg({1,3});
-	 *   pros::Controller master (E_CONTROLLER_MASTER);
-	 *   while (true) {
-	 *     mg = master.get_analog(E_CONTROLLER_ANALOG_LEFT_Y);
-	 *     std::cout << "Motor Voltage: " << mg.get_voltage_all()[0];
-	 *     pros::delay(2);
-	 *   }
-	 * }
-	 * \endcode
-	 */
-	std::vector<std::int32_t> get_voltage_all(void) const;
-
-	/**
-	 * Checks if a motor in the motor group is drawing over its current limit.
-	 *
-	 * This function uses the following values of errno when an error state is
-	 * reached:
-	 * ENODEV - The port cannot be configured as a motor
-	 * EDOM - The motor group is empty
-	 * EOVERFLOW - The index is greater than or equal to MotorGroup::size()
-	 * 
-	 * \param index Optional parameter, 0 by default.
-	 * 				The zero indexed index of the motor in the motor group
-	 * 
-	 * \return 1 if the motor's current limit is being exceeded and 0 if the
-	 * current limit is not exceeded, or PROS_ERR if the operation failed, setting
-	 * errno.
-	 *
-	 * \b Example
-	 * \code
-	 * void opcontrol() {
-	 *   pros::MotorGroup mg({1,3});
-	 *   pros::Controller master (E_CONTROLLER_MASTER);
-	 *   while (true) {
-	 *     mg = master.get_analog(E_CONTROLLER_ANALOG_LEFT_Y);
-	 *     std::cout << "Is the motor over its current limit?: " << mg.is_over_current();
-	 *     pros::delay(2);
-	 *   }
-	 * }
-	 * \endcode
-	 */
-	std::int32_t is_over_current(const std::uint8_t index = 0) const;
-	/**
-	 * Checks if each motor in the motor group is drawing over its current limit.
-	 *
-	 * This function uses the following values of errno when an error state is
-	 * reached:
-	 * ENODEV - The port cannot be configured as a motor
-	 * EDOM - The motor group is empty
-	 *
-	 * \return A vector containing the following for each motor: 1 if the motor's current limit is being exceeded and 0 if the
-	 * current limit is not exceeded, or PROS_ERR if the operation failed, setting
-	 * errno.
-	 *
-	 * \b Example
-	 * \code
-	 * void opcontrol() {
-	 *   pros::MotorGroup mg({1,3});
-	 *   pros::Controller master (E_CONTROLLER_MASTER);
-	 *   while (true) {
-	 *     mg = master.get_analog(E_CONTROLLER_ANALOG_LEFT_Y);
-	 *     std::cout << "Is the motor over its current limit?: " << motor.is_over_current_all()[0];
-	 *     pros::delay(2);
-	 *   }
-	 * }
-	 * \endcode
-	 */
-	std::vector<std::int32_t> is_over_current_all(void) const;
-
-	/**
-	 * Gets the temperature limit flag for a motor in the motor group.
-	 *
-	 * This function uses the following values of errno when an error state is
-	 * reached:
-	 * ENODEV - The port cannot be configured as a motor
-	 * EDOM - The motor group is empty
-	 * EOVERFLOW - The index is greater than or equal to MotorGroup::size()
-	 * 
-	 * \param index Optional parameter, 0 by default.
-	 * 				The zero indexed index of the motor in the motor group
-	 *
-	 * \return 1 if the temperature limit is exceeded and 0 if the temperature is
-	 * below the limit, or PROS_ERR if the operation failed, setting errno.
-	 *
-	 * \b Example
-	 * \code
-	 * void opcontrol() {
-	 *   pros::MotorGroup mg({1,3});
-	 *   pros::Controller master (E_CONTROLLER_MASTER);
-	 *   while (true) {
-	 *     mg = master.get_analog(E_CONTROLLER_ANALOG_LEFT_Y);
-	 *     std::cout << "Is the motor over its temperature limit?: " << motor.is_over_temp();
-	 *     pros::delay(2);
-	 *   }
-	 * }
-	 * \endcode
-	 */
-	std::int32_t is_over_temp(const std::uint8_t index = 0) const;
-	/**
-	 * Gets a vecotr with the temperature limit flag for each motor in the motor group.
-	 *
-	 * This function uses the following values of errno when an error state is
-	 * reached:
-	 * ENODEV - The port cannot be configured as a motor
-	 * EDOM - The motor group is empty
-	 *
-	 * \return 1 if the temperature limit is exceeded and 0 if the temperature is
-	 * below the limit, or PROS_ERR if the operation failed, setting errno.
-	 *
-	 * \b Example
-	 * \code
-	 * void opcontrol() {
-	 *   pros::MotorGroup mg({1,3});
-	 *   pros::Controller master (E_CONTROLLER_MASTER);
-	 *   while (true) {
-	 *     mg = master.get_analog(E_CONTROLLER_ANALOG_LEFT_Y);
-	 *     std::cout << "Is the motor over its temperature limit?: " << motor.is_over_temp();
-	 *     pros::delay(2);
-	 *   }
-	 * }
-	 * \endcode
-	 */
-	std::vector<std::int32_t> is_over_temp_all(void) const;
-
-	///@}
-
-	/// \name Motor configuration functions
-	/// These functions allow programmers to configure the behavior of motors
-	///@{
-
-	/**
-	 * Gets the brake mode that was set for a motor in the motor group.
-	 *
-	 * This function uses the following values of errno when an error state is
-	 * reached:
-	 * ENODEV - The port cannot be configured as a motor
-	 * EDOM - The motor group is empty
-	 * EOVERFLOW - The index is greater than or equal to MotorGroup::size()
-	 * 
-	 * \param index Optional parameter, 0 by default.
-	 * 				The zero indexed index of the motor in the motor group
-	 *
-	 * \return One of MotorBrake, according to what was set for the
-	 * motor, or E_MOTOR_BRAKE_INVALID if the operation failed, setting errno.
-	 *
-	 * \b Example
-	 * \code
-	 * void initialize() {
-	 *   pros::MotorGroup mg({1,3});
-	 *   mg.set_brake_mode(pros::E_MOTOR_BRAKE_HOLD);
-	 *   std::cout << "Brake Mode: " << mg.get_brake_mode();
-	 * }
-	 * \endcode
-	 */
-	MotorBrake get_brake_mode(const std::uint8_t index = 0) const;
-	/**
-	 * Gets a vecotr with the brake mode that was set for each motor in the motor group.
-	 *
-	 * This function uses the following values of errno when an error state is
-	 * reached:
-	 * ENODEV - The port cannot be configured as a motor
-	 * EDOM - The motor group is empty
-	 *
-	 * \return A vector with one of MotorBrake for each motor in the motor group, according to what was set for the
-	 * motor, or E_MOTOR_BRAKE_INVALID if the operation failed, setting errno.
-	 *
-	 * \b Example
-	 * \code
-	 * void initialize() {
-	 *   pros::MotorGroup mg({1,3});
-	 *   mg.set_brake_mode(pros::E_MOTOR_BRAKE_HOLD);
-	 *   std::cout << "Brake Mode: " << mg.get_brake_mode_all()[0];
-	 * }
-	 * \endcode
-	 */
-	std::vector<MotorBrake> get_brake_mode_all(void) const;
-
-	/**
-	 * Gets the current limit for a motor in the motor group in mA.
-	 *
-	 * The default value is 2500 mA.
-	 *
-	 * This function uses the following values of errno when an error state is
-	 * reached:
-	 * ENODEV - The port cannot be configured as a motor
-	 * EDOM - The motor group is empty
-	 * EOVERFLOW - The index is greater than or equal to MotorGroup::size()
-	 * 
-	 * \param index Optional parameter, 0 by default.
-	 * 				The zero indexed index of the motor in the motor group
-	 *
-	 * \return The motor's current limit in mA or PROS_ERR if the operation failed,
-	 * setting errno.
-	 *
-	 * \b Example
-	 * \code
-	 * void opcontrol() {
-	 *   pros::MotorGroup mg({1,3});
-	 *   while (true) {
-	 *     std::cout << "Motor Current Limit: " << mg.get_current_limit();
-	 *     pros::delay(2);
-	 *   }
-	 * }
-	 * \endcode
-	 */
-	std::int32_t get_current_limit(const std::uint8_t index = 0) const;
-	
-	/**
-	 * Gets a vector of the current limit for each motor in the motor group in mA.
-	 *
-	 * The default value is 2500 mA.
-	 *
-	 * This function uses the following values of errno when an error state is
-	 * reached:
-	 * ENODEV - The port cannot be configured as a motor
-	 * EDOM - The motor group is empty
-	 *
-	 * \return A vector of each motor's current limit in mA or PROS_ERR if the operation failed,
-	 * setting errno.
-	 *
-	 * \b Example
-	 * \code
-	 * void opcontrol() {
-	 *   pros::MotorGroup mg({1,3});
-	 *   while (true) {
-	 *     std::cout << "Motor Current Limit: " << mg.get_current_limit_all()[0];
-	 *     pros::delay(2);
-	 *   }
-	 * }
-	 * \endcode
-	 */
-	std::vector<std::int32_t> get_current_limit_all(void) const;
-
-	/**
-	 * Gets the encoder units that were set for a motor in the motor group.
-	 *
-	 * This function uses the following values of errno when an error state is
-	 * reached:
-	 * ENODEV - The port cannot be configured as a motor
-	 * EDOM - The motor group is empty
-	 * EOVERFLOW - The index is greater than or equal to MotorGroup::size()
-	 * 
-	 * \param index Optional parameter, 0 by default.
-	 * 				The zero indexed index of the motor in the motor group
-	 * 
-	 * \return One of MotorUnits according to what is set for the
-	 * motor or E_MOTOR_ENCODER_INVALID if the operation failed.
-	 *
-	 * \b Example
-	 * \code
-	 * void initialize() {
-	 *   pros::MotorGroup mg ({1,3}, E_MOTOR_GEARSET_06, false, E_MOTOR_ENCODER_COUNTS);
-	 *   std::cout << "Motor Encoder Units: " << mg.get_encoder_units();
-	 * }
-	 * \endcode
-	 */
-	MotorUnits get_encoder_units(const std::uint8_t index = 0) const;
-	
-	/**
-	 * Gets a vector of the encoder units that were set for each motor in the motor group.
-	 *
-	 * This function uses the following values of errno when an error state is
-	 * reached:
-	 * ENODEV - The port cannot be configured as a motor
-	 * EDOM - The motor group is empty
-	 *
-	 * \return A vector with the following for each motor, One of MotorUnits according to what is set for the
-	 * motor or E_MOTOR_ENCODER_INVALID if the operation failed.
-	 *
-	 * \b Example
-	 * \code
-	 * void initialize() {
-	 *   pros::MotorGroup mg ({1,3}, E_MOTOR_GEARSET_06, false, E_MOTOR_ENCODER_COUNTS);
-	 *   std::cout << "Motor Encoder Units: " << mg.get_encoder_units_all()[0];
-	 * }
-	 * \endcode
-	 */
-	std::vector<MotorUnits> get_encoder_units_all(void) const;
-
-	/**
-	 * Gets the gearset that was set for a motor in the motor group.
-	 *
-	 * This function uses the following values of errno when an error state is
-	 * reached:
-	 * ENODEV - The port cannot be configured as a motor
-	 * EDOM - The motor group is empty
-	 * EOVERFLOW - The index is greater than or equal to MotorGroup::size()
-	 * 
-	 *\param index Optional parameter, 0 by default.
-	 * 				The zero indexed index of the motor in the motor group
-	 * 
 	 * \return One of MotorGears according to what is set for the motor,
 	 * or pros::MotorGears::invalid if the operation failed.
 	 *
 	 * \b Example
 	 * \code
-=======
->>>>>>> 606d5220
 	 * void initialize() {
 	 *   pros::MotorGroup mg ({1,3}, E_MOTOR_GEARSET_06, false, E_MOTOR_ENCODER_COUNTS);
 	 *   std::cout << "Motor Gearing: " << mg.get_gearing();
@@ -2019,13 +1533,8 @@
 	 * EDOM - The motor group is empty
 	 *
 	 * 
-<<<<<<< HEAD
 	 * \return A vector with one of MotorGears according to what is set for the motor,
 	 * or pros::MotorGears::invalid if the operation failed for each motor.
-=======
-	 * \return A vector with one of Motor_Gears according to what is set for the motor,
-	 * or pros::Motor_Gears::invalid if the operation failed for each motor.
->>>>>>> 606d5220
 	 *
 	 * \b Example
 	 * \code
@@ -2042,7 +1551,6 @@
 	 * A port will be negative if the motor in the motor group is reversed
 	 * 
 	 * @return a vector with all the port numbers for the motor group
-<<<<<<< HEAD
 	 */
 	std::vector<std::int8_t> get_port_all(void) const;
 
@@ -2172,113 +1680,10 @@
 	 *   std::cout << "Brake Mode: " << mg.get_brake_mode();
 	 * }
 	 * \endcode
-=======
->>>>>>> 606d5220
 	 */
 	std::int32_t set_brake_mode(const MotorBrake mode, const std::uint8_t index = 0) const;
 	/**
-<<<<<<< HEAD
 	 * Sets one of MotorBrake to a motor in the motor group. Works with the C enum
-=======
-	 * Gets the voltage limit of a motor in the motor group set by the user.
-	 *
-	 * Default value is 0V, which means that there is no software limitation
-	 * imposed on the voltage.
-	 *
-	 * This function uses the following values of errno when an error state is
-	 * reached:
-	 * ENODEV - The port cannot be configured as a motor
-	 * EDOM - The motor group is empty
-	 * EOVERFLOW - The index is greater than or equal to MotorGroup::size()
-	 * 
-	 *\param index Optional parameter, 0 by default.
-	 * 				The zero indexed index of the motor in the motor group
-	 *
-	 * \return The motor's voltage limit in V or PROS_ERR if the operation failed,
-	 * setting errno.
-	 *
-	 * \b Example
-	 * \code
-	 * void initialize() {
-	 *   pros::MotorGroup mg({1,3});
-	 *   std::cout << "Motor Voltage Limit: " << mg.get_voltage_limit(1);
-	 * }
-	 * \endcode
-	 */
-	std::int32_t get_voltage_limit(const std::uint8_t index = 0) const;
-
-	/**
-	 * Gets a vector of the voltage limit of each motor in the motor group 
-	 *
-	 * Default value is 0V, which means that there is no software limitation
-	 * imposed on the voltage.
-	 *
-	 * This function uses the following values of errno when an error state is
-	 * reached:
-	 * ENODEV - The port cannot be configured as a motor
-	 * EDOM - The Motor group is empty
-	 *
-	 * \return The motor's voltage limit in V or PROS_ERR if the operation failed,
-	 * setting errno.
-	 *
-	 * \b Example
-	 * \code
-	 * void initialize() {
-	 *   pros::MotorGroup mg({1,3});
-	 *   std::cout << "Motor Voltage Limit: " << mg.get_voltage_limit_all()[0];
-	 * }
-	 * \endcode
-	 */
-	std::vector<std::int32_t> get_voltage_limit_all(void) const;
-
-	/**
-	 * Gets the operation direction of a motor in the motor group as set by the user.
-	 *
-	 * This function uses the following values of errno when an error state is
-	 * reached:
-	 * 
-	 * EDOM - The motor group is empty
-	 * EOVERFLOW - The index is greater than or equal to MotorGroup::size()
-	 * 
-	 *\param index Optional parameter, 0 by default.
-	 * 				The zero indexed index of the motor in the motor group
-	 *
-	 * \return 1 if the motor has been reversed and 0 if the motor was not
-	 * reversed, or PROS_ERR if the operation failed, setting errno.
-	 *
-	 * \b Example
-	 * \code
-	 * void initialize() {
-	 *   pros::MotorGroup mg({1,3});
-	 *   std::cout << "Is the motor reversed? " << motor.is_reversed();
-	 *   // Prints "0"
-	 * }
-	 * \endcode
-	 */
-	std::int32_t is_reversed(const std::uint8_t index = 0) const;
-	/**
-	 * Gets a vector of the operation direction of each motor in the motor group as set by the user.
-	 *
-	 * This function uses the following values of errno when an error state is
-	 * reached:
-	 * EDOM - The motor group is empty
-	 *
-	 * \return A vector conatining the following for each motor: 1 if the motor has been reversed and 0 if the motor was not
-	 * reversed, or PROS_ERR if the operation failed, setting errno.
-	 *
-	 * \b Example
-	 * \code
-	 * void initialize() {
-	 *   pros::MotorGroup mg({1,3});
-	 *   std::cout << "Is the motor reversed? " << motor.is_reversed_all()[0];
-	 *   // Prints "0"
-	 * }
-	 * \endcode
-	 */
-	std::vector<std::int32_t> is_reversed_all(void) const;
-
-	/**
-	 * Sets one of Motor_Brake to a motor in the motor group. Works with the C enum
 	 * and the C++ enum class.
 	 *
 	 * This function uses the following values of errno when an error state is
@@ -2288,42 +1693,7 @@
 	 * EOVERFLOW - The index is greater than or equal to MotorGroup::size()
 	 * 
 	 * \param mode
-	 *        The Motor_Brake to set for the motor
-	 * 
-	 * \param index Optional parameter, 0 by default.
-	 * 				The zero indexed index of the motor in the motor group
-	 * 
-	 *
-	 * \return 1 if the operation was successful or PROS_ERR if the operation
-	 * failed, setting errno.
-	 *
-	 * \b Example
-	 * \code
-	 * void initialize() {
-	 *   pros::MotorGroup mg({1,3});
-	 *   mg.set_brake_mode(pros::MotorBrake::brake, 1);
-	 *   std::cout << "Brake Mode: " << mg.get_brake_mode();
-	 * }
-	 * \endcode
-	 */
-	std::int32_t set_brake_mode(const MotorBrake mode, const std::uint8_t index = 0) const;
-	/**
-	 * Sets one of Motor_Brake to a motor in the motor group. Works with the C enum
->>>>>>> 606d5220
-	 * and the C++ enum class.
-	 *
-	 * This function uses the following values of errno when an error state is
-	 * reached:
-	 * ENODEV - The port cannot be configured as a motor
-	 * EDOM - The motor group is empty
-	 * EOVERFLOW - The index is greater than or equal to MotorGroup::size()
-	 * 
-	 * \param mode
-<<<<<<< HEAD
 	 *        The MotorBrake to set for the motor
-=======
-	 *        The Motor_Brake to set for the motor
->>>>>>> 606d5220
 	 * 
 	 * \param index Optional parameter, 0 by default.
 	 * 				The zero indexed index of the motor in the motor group
@@ -2343,11 +1713,7 @@
 	 */
 	std::int32_t set_brake_mode(const pros::motor_brake_mode_e_t mode, const std::uint8_t index = 0) const;
 	/**
-<<<<<<< HEAD
 	 * Sets one of MotorBrake all the motors in the motor group. Works with the C enum
-=======
-	 * Sets one of Motor_Brake all the motors in the motor group. Works with the C enum
->>>>>>> 606d5220
 	 * and the C++ enum class.
 	 *
 	 * This function uses the following values of errno when an error state is
@@ -2356,11 +1722,7 @@
 	 * EDOM - The motor group is empty
 	 * 
 	 * \param mode
-<<<<<<< HEAD
 	 *        The MotorBrake to set for the motor
-=======
-	 *        The Motor_Brake to set for the motor
->>>>>>> 606d5220
 	 * 
 	 *
 	 * \return 1 if the operation was successful or PROS_ERR if the operation
@@ -2377,11 +1739,7 @@
 	 */
 	std::int32_t set_brake_mode_all(const MotorBrake mode) const;
 	/**
-<<<<<<< HEAD
 	 * Sets one of MotorBrake to a motor in the motor group. Works with the C enum
-=======
-	 * Sets one of Motor_Brake to a motor in the motor group. Works with the C enum
->>>>>>> 606d5220
 	 * and the C++ enum class.
 	 *
 	 * This function uses the following values of errno when an error state is
@@ -2472,11 +1830,7 @@
 	 */
 	std::int32_t set_current_limit_all(const std::int32_t limit) const;
 	/**
-<<<<<<< HEAD
 	 * Sets one of MotorUnits for one motor in the motor group's motor encoder. Works with the C
-=======
-	 * Sets one of Motor_Units for one motor in the motor group's motor encoder. Works with the C
->>>>>>> 606d5220
 	 * enum and the C++ enum class.
 	 *
 	 * This function uses the following values of errno when an error state is
@@ -2504,11 +1858,7 @@
 	 */
 	std::int32_t set_encoder_units(const MotorUnits units, const std::uint8_t index = 0) const;
 	/**
-<<<<<<< HEAD
 	 * Sets one of MotorUnits for one motor in the motor group's motor encoder. Works with the C
-=======
-	 * Sets one of Motor_Units for one motor in the motor group's motor encoder. Works with the C
->>>>>>> 606d5220
 	 * enum and the C++ enum class.
 	 *
 	 * This function uses the following values of errno when an error state is
@@ -2536,11 +1886,7 @@
 	 */
 	std::int32_t set_encoder_units(const pros::motor_encoder_units_e_t units, const std::uint8_t index = 0) const;
 	/**
-<<<<<<< HEAD
 	 * Sets one of MotorUnits for every motor in the motor group's motor encoder. Works with the C
-=======
-	 * Sets one of Motor_Units for every motor in the motor group's motor encoder. Works with the C
->>>>>>> 606d5220
 	 * enum and the C++ enum class.
 	 *
 	 * This function uses the following values of errno when an error state is
@@ -2565,11 +1911,7 @@
 	 */
 	std::int32_t set_encoder_units_all(const MotorUnits units) const;
 	/**
-<<<<<<< HEAD
 	 * Sets one of MotorUnits for every motor in the motor group's motor encoder. Works with the C
-=======
-	 * Sets one of Motor_Units for every motor in the motor group's motor encoder. Works with the C
->>>>>>> 606d5220
 	 * enum and the C++ enum class.
 	 *
 	 * This function uses the following values of errno when an error state is
@@ -2735,15 +2077,9 @@
 	std::int32_t set_reversed(const bool reverse, const std::uint8_t index = 0);
 	/**
 	 * Sets the reversal for all the motors in the motor group.
-<<<<<<< HEAD
 	 *
 	 * This will invert its movements and the values returned for its position.
 	 *
-=======
-	 *
-	 * This will invert its movements and the values returned for its position.
-	 *
->>>>>>> 606d5220
 	 * This function uses the following values of errno when an error state is
 	 * reached:
 	 * EDOM - The motor group is empty
