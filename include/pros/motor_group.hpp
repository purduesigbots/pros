/**
 * \file pros/motor_group.hpp
 * \ingroup cpp-motor-group
 *
 * Contains prototypes for the V5 Motor-related functions.
 *
 * Visit https://pros.cs.purdue.edu/v5/tutorials/topical/motors.html to learn
 * more.
 *
 * This file should not be modified by users, since it gets replaced whenever
 * a kernel upgrade occurs.
 *
 * \copyright (c) 2017-2023, Purdue University ACM SIGBots.
 *
 * This Source Code Form is subject to the terms of the Mozilla Public
 * License, v. 2.0. If a copy of the MPL was not distributed with this
 * file, You can obtain one at http://mozilla.org/MPL/2.0/.
 *
 * \defgroup cpp-motor-group Motors C++ API
 * \note Additional example code for this module can be found in its [Tutorial](@ref motors).
 */

#ifndef _PROS_MOTOR_GROUP_HPP_
#define _PROS_MOTOR_GROUP_HPP_

#include <cstdint>
#include <iostream>

#include "pros/abstract_motor.hpp"
#include "pros/colors.hpp"
#include "pros/device.hpp"
#include "pros/motors.h"
#include "pros/motors.hpp"
#include "rtos.hpp"

namespace pros {
inline namespace v5 {
class MotorGroup : public virtual AbstractMotor {
	/**
	 * \addtogroup cpp-motor-group
	 *  @{
	 */
	public:
	/**
	 * Constructs a new MotorGroup object.
	 *
	 * This function uses the following values of errno when an error state is
	 * reached:
	 * ENXIO - The given value is not within the range of V5 ports |1-21|.
	 * ENODEV - The port cannot be configured as a motor
	 *
	 * \param port
	 *        A initializer list of V5 port numbers from 1 to 21, or from -21 to -1 for reversed motors.
	 * 		  A reversed motor will reverse the input or output movement functions and movement related
	 * 		  telemetry in order to produce consistant behavior with non-reversed motors
	 *
	 * \param gearset =  pros::v5::MotorGears::invalid
	 * 		  Optional parameter for the gearset for the motor.
	 * 		  Does not explicitly set the motor gearset if it is invalid or not specified
	 *
	 * \param encoder_units = pros::v5::MotorUnits::invalid
	 * 		  Optional parameter for the encoder units of the motor
	 * 		  Does not explicitly set the motor units if it is invalid or not specified
	 *
	 *  \b Example
	 * \code
	 * void opcontrol() {
	 * 	MotorGroup first_mg({1, -2}); //Creates a motor on port 1  and a reversed motor on port 2
	 *  MotorGroup rotations_mg({4, 5}, pros::v5::MotorGears::blue, pros::v5::MotorUnits::rotations);
	 *  //Creates a motor group on ports 4 and 5 with blue motors using rotaions as the encoder units
	 * }
	 * \endcode
	 */
	MotorGroup(const std::initializer_list<std::int8_t>,
	           const pros::v5::MotorGears gearset = pros::v5::MotorGears::invalid,
	           const pros::v5::MotorUnits encoder_units = pros::v5::MotorUnits::invalid);
	/**
	 * Constructs a new MotorGroup object.
	 *
	 * This function uses the following values of errno when an error state is
	 * reached:
	 *
	 * ENXIO - The given value is not within the range of V5 ports |1-21|.
	 *
	 * ENODEV - The port cannot be configured as a motor
	 *
	 * EDOM - The motor group is empty
	 *
	 * \param port
	 *        A initializer list of V5 port numbers from 1 to 21, or from -21 to -1 for reversed motors.
	 * 		  A reversed motor will reverse the input or output movement functions and movement related
	 * 		  telemetry in order to produce consistant behavior with non-reversed motors
	 *
	 * \param gearset =  pros::v5::MotorGears::invalid
	 * \param gearset = pros::v5::MotorGears::green
	 * 		  Optional parameter for the gearset for the motor.
	 * 		  Does not explicitly set the motor gearset if it is invalid or not specified
	 *
	 * \param encoder_units = pros::v5::MotorUnits::invalid
	 * 		  Optional parameter for the encoder units of the motor
	 * 		  Does not explicitly set the motor units if it is invalid or not specified
	 *
	 *  \b Example
	 * \code
	 * void opcontrol() {
	 * 	MotorGroup first_mg({1, -2}); //Creates a motor on port 1  and a reversed motor on port 2 with
	 *  with both motors using the green gearset and degrees as the encoder units
	 *  MotorGroup rotations_mg({4, 5}, pros::v5::MotorGears::blue, pros::v5::MotorUnits::rotations);
	 *  //Creates a motor group on ports 4 and 5 with blue motors using rotaions as the encoder units
	 * }
	 * \endcode
	 */
	MotorGroup(const std::vector<std::int8_t>& ports, const pros::v5::MotorGears gearset = pros::v5::MotorGears::invalid,
	           const pros::v5::MotorUnits encoder_units = pros::v5::MotorUnits::invalid);

	/**
	 * Constructs a new MotorGroup object from an abstract motor.
	 *
	 * This function uses the following values of errno when an error state is
	 * reached:
	 *
	 * ENXIO - The given value is not within the range of V5 ports |1-21|.
	 *
	 * ENODEV - The port cannot be configured as a motor
	 *
	 * EDOM - The motor group is empty
	 *
	 * \param abstract_motor
	 * 		  THe abstract motor to turn into a motor group
	 * 		  Uses abstract_motor.get_port_all() to get the vector of ports
	 *
	 *
	 *  \b Example
	 * \code
	 * void opcontrol() {
	 * 	MotorGroup first_mg({1, -2}); //Creates a motor on port 1  and a reversed motor on port 2 with
	 *  with both motors using the green gearset and degrees as the encoder units
	 * 	AbstractMotor abs_mtr_group = first_mg;
	 * 	MotorGroup new_mg = (MotorGroup) abs_mtr_group;
	 * }
	 * \endcode
	 */

	MotorGroup(MotorGroup& motor_group);
	/// \name Motor movement functions
	/// These functions allow programmers to make motors move
	///@{

	/**
	 * Sets the voltage for the motor group from -127 to 127.
	 *
	 * This is designed to map easily to the input from the controller's analog
	 * stick for simple opcontrol use. The actual behavior of the motor is
	 * analogous to use of motor_move()
	 *
	 * This function uses the following values of errno when an error state is
	 * reached:
	 * ENODEV - The port cannot be configured as a motor
	 * EDOM - The motor group is empty
	 *
	 * \param voltage
	 *        The new voltage from -127 to 127
	 *
	 * \return 1 if the operation was successful or PROS_ERR if the operation
	 * failed, setting errno.
	 *
	 * \b Example
	 * \code
	 * void opcontrol() {
	 *   pros::MotorGroup MotorGroup ({1,3});
	 *   pros::Controller master (E_CONTROLLER_MASTER);
	 *   while (true) {
	 *     mg.move(master.get_analog(E_CONTROLLER_ANALOG_LEFT_Y));
	 *     pros::delay(2);
	 *   }
	 * }
	 * \endcode
	 */
	std::int32_t move(std::int32_t voltage) const;

	/**
	 * Sets the target absolute position for the motor group to move to.
	 *
	 * This movement is relative to the position of the motor when initialized or
	 * the position when it was most recently reset with
	 * pros::Motor::set_zero_position().
	 *
	 * \note This function simply sets the target for the motor, it does not block
	 * program execution until the movement finishes.
	 *
	 * This function uses the following values of errno when an error state is
	 * reached:
	 * ENODEV - The port cannot be configured as a motor
	 * EDOM - the motor group has size 0
	 *
	 * \param position
	 *        The absolute position to move to in the motor's encoder units
	 * \param velocity
	 *        The maximum allowable velocity for the movement in RPM
	 *
	 * \return 1 if the operation was successful or PROS_ERR if the operation
	 * failed, setting errno.
	 *
	 * \b Example
	 * \code
	 * void autonomous() {
	 *   pros::MotorGroup mg ({1,3});
	 *   mg.move_absolute(100, 100); // Moves 100 units forward
	 *   while (!((mg.get_position() < 105) && (mg.get_position() > 95))) {
	 *     // Continue running this loop as long as the mg is not within +-5 units of its goal
	 *     pros::delay(2);
	 *   }
	 *   mg.move_absolute(100, 100); // This does not cause a movement
	 *   while (!((mg.get_position() < 105) && (mg.get_position() > 95))) {
	 *     pros::delay(2);
	 *   }
	 *   mg.tare_position();
	 *   mg.move_absolute(100, 100); // Moves 100 units forward
	 *   while (!((mg.get_position() < 105) && (mg.get_position() > 95))) {
	 *     pros::delay(2);
	 *   }
	 * }
	 * \endcode
	 */
	std::int32_t move_absolute(const double position, const std::int32_t velocity) const;

	/**
	 * Sets the relative target position for the motor group to move to.
	 *
	 * This movement is relative to the current position of each motor as given in
	 * pros::MotorGroup::get_position(). Providing 10.0 as the position parameter
	 * would result in the motor moving 10 units, no matter what the
	 * current position is.
	 *
	 * \note This function simply sets the target for the motor, it does not block
	 * program execution until the movement finishes.
	 *
	 * This function uses the following values of errno when an error state is
	 * reached:
	 * ENODEV - The port cannot be configured as a motor
	 * EDOM - The motor group is empty
	 *
	 * \param position
	 *        The relative position to move to in the motor's encoder units
	 * \param velocity
	 *        The maximum allowable velocity for the movement in RPM
	 *
	 * \return 1 if the operation was successful or PROS_ERR if the operation
	 * failed, setting errno.
	 *
	 * \b Example
	 * \code
	 * void autonomous() {
	 *   pros::MotorGroup mg({1,3});
	 *   mg.move_relative(100, 100); // Moves 100 units forward
	 *   while (!((mg.get_position() < 105) && (mg.get_position() > 95))) {
	 *     // Continue running this loop as long as the motor is not within +-5 units of its goal
	 *     pros::delay(2);
	 *   }
	 *   mg.move_relative(100, 100); // Also moves 100 units forward
	 *   while (!((mg.get_position() < 205) && (mg.get_position() > 195))) {
	 *     pros::delay(2);
	 *   }
	 * }
	 * \endcode
	 */
	std::int32_t move_relative(const double position, const std::int32_t velocity) const;

	/**
	 * Sets the velocity for the motor group.
	 *
	 * This velocity corresponds to different actual speeds depending on the
	 * gearset used for the motor. This results in a range of +-100 for
	 * E_MOTOR_GEARSET_36, +-200 for E_MOTOR_GEARSET_18, and +-600 for
	 * E_MOTOR_GEARSET_6. The velocity is held with PID to ensure consistent
	 * speed, as opposed to setting the motor's voltage.
	 *
	 * This function uses the following values of errno when an error state is
	 * reached:
	 * ENODEV - The port cannot be configured as a motor
	 * EDOM - The motor group is empty
	 *
	 * \param velocity
	 *        The new velocity from +-100, +-200, or +-600 depending on the
	 *        motor's gearset
	 *
	 * \return 1 if the operation was successful or PROS_ERR if the operation
	 * failed, setting errno.
	 *
	 * \b Example
	 * \code
	 * void autonomous() {
	 *   pros::MotorGroup mg({1,3});
	 *   mg.move_velocity(100);
	 *   pros::delay(1000); // Move at 100 RPM for 1 second
	 *   mg.move_velocity(0);
	 * }
	 * \endcode
	 */
	std::int32_t move_velocity(const std::int32_t velocity) const;

	/**
	 * Sets the output voltage for the motor group from -12000 to 12000 in millivolts.
	 *
	 * This function uses the following values of errno when an error state is
	 * reached:
	 * ENODEV - The port cannot be configured as a motor
	 *
	 * \param voltage
	 *        The new voltage value from -12000 to 12000
	 *
	 * \return 1 if the operation was successful or PROS_ERR if the operation
	 * failed, setting errno.
	 *
	 * \b Example
	 * \code
	 * void autonomous() {
	 *   mg.move_voltage(12000);
	 *   pros::delay(1000); // Move at max voltage for 1 second
	 *   mg.move_voltage(0);
	 * }
	 * \endcode
	 */
	std::int32_t move_voltage(const std::int32_t voltage) const;

	/**
	 * Stops the motor group using the currently configured brake mode.
	 *
	 * This function sets motor velocity to zero, which will cause it to act
	 * according to the set brake mode. If brake mode is set to MOTOR_BRAKE_HOLD,
	 * this function may behave differently than calling move_absolute(0)
	 * or motor_move_relative(0).
	 *
	 * This function uses the following values of errno when an error state is
	 * reached:
	 * ENODEV - The port cannot be configured as a motor
	 *
	 * EDOM - The motor group is empty
	 *
	 * \return 1 if the operation was successful or PROS_ERR if the operation
	 * failed, setting errno.
	 *
	 * \b Example
	 * \code
	 *  void autonomous() {
	 *	Motor motor(1);
	 *   mg.move_voltage(12000);
	 *   pros::delay(1000); // Move at max voltage for 1 second
	 *   motor.brake();
	 * }
	 * \endcode
	 */
	std::int32_t brake(void) const;

	/**
	 * Changes the output velocity for a profiled movement (move_absolute or
	 * move_relative). This will have no effect if the motor group is not following
	 * a profiled movement.
	 *
	 * This function uses the following values of errno when an error state is
	 * reached:
	 * ENODEV - The port cannot be configured as a motor
	 * EDOM - The motor group is empty
	 *
	 * \param velocity
	 *        The new motor velocity from +-100, +-200, or +-600 depending on the
	 *        motor's gearset
	 *
	 * \return 1 if the operation was successful or PROS_ERR if the operation
	 * failed, setting errno.
	 *
	 * \b Example
	 * \code
	 * void autonomous() {
	 * 	 pros::MotorGroup mg ({1,3});
	 *   mg.move_absolute(100, 100);
	 *   pros::delay(100);
	 *   mg.modify_profiled_velocity(0); // Stop the motor group early
	 * }
	 * \endcode
	 */
	std::int32_t modify_profiled_velocity(const std::int32_t velocity) const;

	/**
	 * Gets the target position set for a motor in the motor group, with a parameter
	 * for the motor index.
	 *
	 * This function uses the following values of errno when an error state is
	 * reached:
	 * ENODEV - The port cannot be configured as a motor
	 * EDOM - The motor group is empty
	 * EOVERFLOW - The index is greater than or equal to MotorGroup::size()
	 *
	 *
	 * \param index Optional parameter, 0 by default.
	 * 				The zero indexed index of the motor in the motor group
	 *
	 * \return The target position in its encoder units or PROS_ERR_F if the
	 * operation failed, setting errno.
	 *
	 * \b Example
	 * \code
	 * void autonomous() {
	 *   pros::MotorGroup mg({1,3});
	 *   mg.move_absolute(100, 100);
	 * 	// get the target position from motor at index 1. (port 3)
	 *   std::cout << "Motor Target: " << mg.get_target_position(1);
	 *   // Prints 100
	 * }
	 * \endcode
	 */
	double get_target_position(const std::uint8_t index) const;

	/**
	 * Gets a vector of the the target positions set for the motor group
	 *
	 * This function uses the following values of errno when an error state is
	 * reached:
	 * ENODEV - The port cannot be configured as a motor
	 * EDOM - The Motor group is empty
	 *
	 * \return The a vector of the target positions in its encoder units or PROS_ERR_F if the
	 * operation failed, setting errno.
	 *
	 * \b Example
	 * \code
	 * void autonomous() {
	 *   pros::MotorGroup mg({1,3});
	 *   mg.move_absolute(100, 100);
	 *   std::cout << "Motor Target: " << mg.get_target_position_all()[0];
	 *   // Prints 100
	 * }
	 * \endcode
	 */
	std::vector<double> get_target_position_all(void) const;

	/**
	 * Gets the velocity commanded to the motor by the user at the index specified.
	 *
	 * This function uses the following values of errno when an error state is
	 * reached:
	 * ENODEV - The port cannot be configured as a motor
	 * EOVERFLOW - The index is greater than or equal to MotorGroup::size()
	 * EDOM - The motor group was empty
	 *
	 * \param index Optional parameter.
	 * 				The zero indexed index of the motor in the motor group
	 *
	 * \return The commanded motor velocity from +-100, +-200, or +-600, or
	 * PROS_ERR if the operation failed, setting errno.
	 *
	 * \b Example
	 * \code
	 * void opcontrol() {
	 *   pros::MotorGroup mg ({1,3});
	 *   pros::Controller master (E_CONTROLLER_MASTER);
	 *   while (true) {
	 *     mg.move_velocity(master.get_analog(E_CONTROLLER_ANALOG_LEFT_Y));
	 * 		// get the target velocity from motor at index 1. (port 3)
	 *     std::cout << "Motor Velocity: " << mg.get_target_velocity(1);
	 *     pros::delay(2);
	 *   }
	 * }
	 * \endcode
	 */
	std::int32_t get_target_velocity(const std::uint8_t index = 0) const;

	/**
	 * Gets a vector of the velocity commanded to the motor by the user
	 *
	 * This function uses the following values of errno when an error state is
	 * reached:
	 * ENODEV - The port cannot be configured as a motor
	 * EDOM - THe motor group is empty
	 *
	 * \return A vector of the commanded motor velocity from +-100, +-200, or +-600, or
	 * PROS_ERR if the operation failed, setting errno.
	 *
	 * \b Example
	 * \code
	 * void opcontrol() {
	 *   pros::MotorGroup mg ({1,3});
	 *   pros::Controller master (E_CONTROLLER_MASTER);
	 *   while (true) {
	 *     mg.move_velocity(master.get_analog(E_CONTROLLER_ANALOG_LEFT_Y));
	 *     std::cout << "Motor Velocity: " << mg.get_target_velocity_all();
	 *     pros::delay(2);
	 *   }
	 * }
	 * \endcode
	 */
	std::vector<std::int32_t> get_target_velocity_all(void) const;

	///@}

	/// \name Motor telemetry functions
	/// These functions allow programmers to collect telemetry from motors
	///@{

	/**
	 * Gets the actual velocity of a motor in the motor group.
	 *
	 * This function uses the following values of errno when an error state is
	 * reached:
	 * ENODEV - The port cannot be configured as a motor
	 *
	 * EDOM - THe motor group is empty
	 *
	 * EOVERFLOW - The index is greater than or equal to MotorGroup::size()
	 *
	 * \param index Optional parameter.
	 * 				The zero indexed index of the motor in the motor group
	 *
	 * \return The motor's actual velocity in RPM or PROS_ERR_F if the operation
	 * failed, setting errno.
	 *
	 * \b Example
	 * \code
	 * void opcontrol() {
	 *   pros::MotorGroup mg({1,3});
	 *   while (true) {
	 *     mg = controller_get_analog(E_CONTROLLER_MASTER, E_CONTROLLER_ANALOG_LEFT_Y);
	 *	   // get the actual velocity from motor at index 1. (port 3)
	 *     printf("Actual velocity: %lf\n", mg.get_actual_velocity(1));
	 *     pros::delay(2);
	 *   }
	 * }
	 * \endcode
	 */
	double get_actual_velocity(const std::uint8_t index = 0) const;

	/**
	 * Gets a vector of the the actual velocity of each motor the motor group.
	 *
	 * This function uses the following values of errno when an error state is
	 * reached:
	 * ENODEV - The port cannot be configured as a motor
	 *
	 * EDOM - THe motor group is empty
	 *
	 * \return A vector of the each motor's actual velocity in RPM or PROS_ERR_F if the operation
	 * failed, setting errno.
	 *
	 * \b Example
	 * \code
	 * void opcontrol() {
	 *   pros::MotorGroup mg({1,3});
	 *   while (true) {
	 *     mg = controller_get_analog(E_CONTROLLER_MASTER, E_CONTROLLER_ANALOG_LEFT_Y);
	 *	   // get the target velocity from motor at index 1. (port 3)
	 *     printf("Actual velocity: %lf\n", mg.get_actual_velocity(1));
	 *     pros::delay(2);
	 *   }
	 * }
	 * \endcode
	 */
	std::vector<double> get_actual_velocity_all(void) const;

	/**
	 * Gets the current drawn by a motor in the motor group in mA.
	 *
	 * This function uses the following values of errno when an error state is
	 * reached:
	 * ENODEV - The port cannot be configured as a motor
	 *
	 * EDOM - The motor group is empty
	 *
	 * EOVERFLOW - The index is greater than or equal to MotorGroup::size()
	 *
	 * \param index Optional parameter.
	 * 				The zero indexed index of the motor in the motor group
	 *
	 * \return The motor's current in mA or PROS_ERR if the operation failed,
	 * setting errno.
	 *
	 * \b Example
	 * \code
	 * void opcontrol() {
	 *   pros::MotorGroup mg({1,3});
	 *   pros::Controller master (E_CONTROLLER_MASTER);
	 *   while (true) {
	 *     mg = master.get_analog(E_CONTROLLER_ANALOG_LEFT_Y);
	 * 	   //Print the current draw for the motor at index 1. (port 3)
	 *     std::cout << "Motor Current Draw: " << mg.get_current_draw(1);
	 *     pros::delay(2);
	 *   }
	 * }
	 * \endcode
	 */
	std::int32_t get_current_draw(const std::uint8_t index = 0) const;
	/**
	 * Gets a vector of the current drawn each motor in the motor group in mA.
	 *
	 * This function uses the following values of errno when an error state is
	 * reached:
	 * ENODEV - The port cannot be configured as a motor
	 *
	 * EDOM - The motor group is empty
	 *
	 *
	 * \return A vector with each motor's current in mA or PROS_ERR if the operation failed,
	 * setting errno.
	 *
	 * \b Example
	 * \code
	 * void opcontrol() {
	 *   pros::MotorGroup mg({1,3});
	 *   pros::Controller master (E_CONTROLLER_MASTER);
	 *   while (true) {
	 *     mg = master.get_analog(E_CONTROLLER_ANALOG_LEFT_Y);
	 *     std::cout << "Motor Current Draw: " << mg.get_current_draw_all();
	 *     pros::delay(2);
	 *   }
	 * }
	 * \endcode
	 */
	std::vector<std::int32_t> get_current_draw_all(void) const;

	/**
	 * Gets the direction of movement for a motor in the motor group.
	 *
	 * This function uses the following values of errno when an error state is
	 * reached:
	 * ENODEV - The port cannot be configured as a motor
	 *
	 * EDOM - The motor group is empty
	 *
	 * EOVERFLOW - The index is greater than or equal to MotorGroup::size()
	 *
	 * \param index Optional parameter, 0 by default.
	 * 				The zero indexed index of the motor in the motor group
	 *
	 * \return 1 for moving in the positive direction, -1 for moving in the
	 * negative direction, and PROS_ERR if the operation failed, setting errno.
	 *
	 * \b Example
	 * \code
	 * void opcontrol() {
	 *   pros::MotorGroup mg({1,3});
	 *   pros::Controller master (E_CONTROLLER_MASTER);
	 *   while (true) {
	 *     mg = master.get_analog(E_CONTROLLER_ANALOG_LEFT_Y);
	 * 	   //Print the motor direction for the motor at index 1. (port 3)
	 *     std::cout << "Motor Direction: " << mg.get_direction();
	 *     pros::delay(2);
	 *   }
	 * }
	 * \endcode
	 */
	std::int32_t get_direction(const std::uint8_t index = 0) const;
	/**
	 * Gets a vector of the directions of movement for each motor in the motor group.
	 *
	 * This function uses the following values of errno when an error state is
	 * reached:
	 * ENODEV - The port cannot be configured as a motor
	 *
	 * EDOM - The motor group is empty
	 *
	 * \return 1 for moving in the positive direction, -1 for moving in the
	 * negative direction, and PROS_ERR if the operation failed, setting errno.
	 *
	 * \b Example
	 * \code
	 * void opcontrol() {
	 *   pros::MotorGroup mg({1,3});
	 *   pros::Controller master (E_CONTROLLER_MASTER);
	 *   while (true) {
	 *     mg = master.get_analog(E_CONTROLLER_ANALOG_LEFT_Y);
	 *     std::cout << "Motor Direction: " << mg.get_direction_all()[0];
	 *     pros::delay(2);
	 *   }
	 * }
	 * \endcode
	 */
	std::vector<std::int32_t> get_direction_all(void) const;

	/**
	 * Gets the efficiency of a motor in the motor group in percent.
	 *
	 * An efficiency of 100% means that the motor is moving electrically while
	 * drawing no electrical power, and an efficiency of 0% means that the motor
	 * is drawing power but not moving.
	 *
	 * This function uses the following values of errno when an error state is
	 * reached:
	 * ENODEV - The port cannot be configured as a motor
	 *
	 * EDOM - The motor group is empty
	 *
	 * EOVERFLOW - The index is greater than or equal to MotorGroup::size()
	 *
	 *
	 * \param index Optional parameter, 0 by default.
	 * 				The zero indexed index of the motor in the motor group
	 *
	 * \return The motor's efficiency in percent or PROS_ERR_F if the operation
	 * failed, setting errno.
	 *
	 * \b Example
	 * \code
	 * void opcontrol() {
	 *   pros::MotorGroup mg({1,3});
	 *   pros::Controller master (E_CONTROLLER_MASTER);
	 *   while (true) {
	 *     mg = master.get_analog(E_CONTROLLER_ANALOG_LEFT_Y);
	 *     //Prints the efficiency of the motor at index 1 (port 3)
	 *     std::cout << "Motor Efficiency: " << mg.get_efficiency(1);
	 *     pros::delay(2);
	 *   }
	 * }
	 * \endcode
	 */
	double get_efficiency(const std::uint8_t index = 0) const;
	/**
	 * Gets a vector of the efficiency of each motor in percent.
	 *
	 * An efficiency of 100% means that the motor is moving electrically while
	 * drawing no electrical power, and an efficiency of 0% means that the motor
	 * is drawing power but not moving.
	 *
	 * This function uses the following values of errno when an error state is
	 * reached:
	 * ENODEV - The port cannot be configured as a motor
	 *
	 * EDOM - THe motor group is empty
	 *
	 * \return A vector containing each motor's efficiency in percent or PROS_ERR_F if the operation
	 * failed, setting errno.
	 *
	 * \b Example
	 * \code
	 * void opcontrol() {
	 *   pros::MotorGroup mg({1,3});
	 *   pros::Controller master (E_CONTROLLER_MASTER);
	 *   while (true) {
	 *     mg = master.get_analog(E_CONTROLLER_ANALOG_LEFT_Y);
	 *     std::cout << "Motor Efficiency: " << mg.get_efficiency_all()[0];
	 *     pros::delay(2);
	 *   }
	 * }
	 * \endcode
	 */
	std::vector<double> get_efficiency_all(void) const;

	/**
	 * Gets the faults experienced by a motor in the motor group.
	 *
	 * Compare this bitfield to the bitmasks in pros::motor_fault_e_t.
	 *
	 * This function uses the following values of errno when an error state is
	 * reached:
	 * ENODEV - The port cannot be configured as a motor
	 *
	 * EDOM - The motor group is empty
	 *
	 * EOVERFLOW - The index is greater than or equal to MotorGroup::size()
	 *
	 * \param index Optional parameter, 0 by default.
	 * 				The zero indexed index of the motor in the motor group
	 *
	 * \return A bitfield containing the motor's faults.
	 *
	 * \b Example
	 * \code
	 * void opcontrol() {
	 *   pros::MotorGroup mg({1,3});
	 *   pros::Controller master (E_CONTROLLER_MASTER);
	 *   while (true) {
	 *     mg = master.get_analog(E_CONTROLLER_ANALOG_LEFT_Y);
	 *     std::cout << "Motor Faults: " << mg.get_faults();
	 * pros::delay(2);
	 *   }
	 * }
	 * \endcode
	 */
	std::uint32_t get_faults(const std::uint8_t index = 0) const;
	/**
	 * Gets a vector of the faults experienced by each motor in the motor group.
	 *
	 * Compare these bitfields to the bitmasks in pros::motor_fault_e_t.
	 *
	 * This function uses the following values of errno when an error state is
	 * reached:
	 * ENODEV - The port cannot be configured as a motor
	 *
	 * EDOM - The motor group is empty
	 *
	 *
	 * \return A vector containing the bitfields containing each motor's faults.
	 *
	 * \b Example
	 * \code
	 * void opcontrol() {
	 *   pros::MotorGroup mg({1,3});
	 *   pros::Controller master (E_CONTROLLER_MASTER);
	 *   while (true) {
	 *     mg = master.get_analog(E_CONTROLLER_ANALOG_LEFT_Y);
	 *     std::cout << "Motor Faults: " << mg.get_faults_all();
	 * pros::delay(2);
	 *   }
	 * }
	 * \endcode
	 */
	std::vector<std::uint32_t> get_faults_all(void) const;
	/**
	 * Gets the flags set by a motor in the motor group's operation.
	 *
	 * Compare this bitfield to the bitmasks in pros::motor_flag_e_t.
	 *
	 * This function uses the following values of errno when an error state is
	 * reached:
	 * ENODEV - The port cannot be configured as a motor
	 * EDOM - The motor group is empty
	 * EOVERFLOW - The index is greater than or equal to MotorGroup::size()
	 *
	 * \param index Optional parameter, 0 by default.
	 * 				The zero indexed index of the motor in the motor group
	 *
	 * \return A bitfield containing the motor's flags.
	 *
	 * \b Example
	 * \code
	 * void opcontrol() {
	 *   pros::MotorGroup mg({1,3});
	 *   pros::Controller master (E_CONTROLLER_MASTER);
	 *   while (true) {
	 *     mg = master.get_analog(E_CONTROLLER_ANALOG_LEFT_Y);
	 *     std::cout << "Motor Faults: " << mg.get_faults(1);
	 *     pros::delay(2);
	 *   }
	 * }
	 * \endcode
	 */
	std::uint32_t get_flags(const std::uint8_t index = 0) const;

	/**
	 * Gets a vector of the flags set by each motor in the motor groups's operation.
	 *
	 * Compare this bitfield to the bitmasks in pros::motor_flag_e_t.
	 *
	 * This function uses the following values of errno when an error state is
	 * reached:
	 * ENODEV - The port cannot be configured as a motor
	 * EDOM - The motor group is empty
	 *
	 * \return A bitfield containing the motor's flags.
	 *
	 * \b Example
	 * \code
	 * void opcontrol() {
	 *   pros::MotorGroup mg({1,3});
	 *   pros::Controller master (E_CONTROLLER_MASTER);
	 *   while (true) {
	 *     mg = master.get_analog(E_CONTROLLER_ANALOG_LEFT_Y);
	 *     std::cout << "Motor Faults: " << mg.get_faults_all()[0];
	 *     pros::delay(2);
	 *   }
	 * }
	 * \endcode
	 */
	std::vector<std::uint32_t> get_flags_all(void) const;

	/**
	 * Gets the absolute position of a motor in the motor group in its encoder units.
	 *
	 * This function uses the following values of errno when an error state is
	 * reached:
	 * ENODEV - The port cannot be configured as a motor
	 * EDOM - The motor group is empty
	 * EOVERFLOW - The index is greater than or equal to MotorGroup::size()
	 *
	 * \param index Optional parameter, 0 by default.
	 * 				The zero indexed index of the motor in the motor group
	 *
	 * \return The motor's absolute position in its encoder units or PROS_ERR_F
	 * if the operation failed, setting errno.
	 *
	 * \b Example
	 * \code
	 * void opcontrol() {
	 *   pros::MotorGroup mg({1,3});
	 *   pros::Controller master (E_CONTROLLER_MASTER);
	 *   while (true) {
	 *     mg = master.get_analog(E_CONTROLLER_ANALOG_LEFT_Y);
	 *     std::cout << "Motor Position: " << mg.get_position(1);
	 *     pros::delay(2);
	 *   }
	 * }
	 * \endcode
	 */
	double get_position(const std::uint8_t index = 0) const;
	/**
	 * Gets a vector of the absolute position of each motor in its encoder units.
	 *
	 * This function uses the following values of errno when an error state is
	 * reached:
	 * ENODEV - The port cannot be configured as a motor
	 * EDOM - The motor group is empty
	 *
	 * \return A vector of the motor's absolute position in its encoder units or PROS_ERR_F
	 * if the operation failed, setting errno.
	 *
	 * \b Example
	 * \code
	 * void opcontrol() {
	 *   pros::MotorGroup mg({1,3});
	 *   pros::Controller master (E_CONTROLLER_MASTER);
	 *   while (true) {
	 *     mg = master.get_analog(E_CONTROLLER_ANALOG_LEFT_Y);
	 *     std::cout << "Motor Position: " << mg.get_position_all();
	 *     pros::delay(2);
	 *   }
	 * }
	 * \endcode
	 */
	std::vector<double> get_position_all(void) const;

	/**
	 * Gets the power drawn by a motor in  the motor group in Watts.
	 *
	 * This function uses the following values of errno when an error state is
	 * reached:
	 * ENODEV - The port cannot be configured as a motor
	 * EDOM - The motor group is empty
	 * EOVERFLOW - The index is greater than or equal to MotorGroup::size()
	 *
	 * \param index Optional parameter, 0 by default.
	 * 				The zero indexed index of the motor in the motor group
	 *
	 * \return The motor's power draw in Watts or PROS_ERR_F if the operation
	 * failed, setting errno.
	 *
	 * \b Example
	 * \code
	 * void opcontrol() {
	 *   pros::MotorGroup mg({1,3});
	 *   pros::Controller master (E_CONTROLLER_MASTER);
	 *   while (true) {
	 *     mg = master.get_analog(E_CONTROLLER_ANALOG_LEFT_Y);
	 *     std::cout << "Motor Power: " << mg.get_power();
	 *     pros::delay(2);
	 *   }
	 * }
	 * \endcode
	 */
	double get_power(const std::uint8_t index = 0) const;
	/**
	 * Gets a vector of the power drawn by each motor in the motor group in Watts.
	 *
	 * This function uses the following values of errno when an error state is
	 * reached:
	 * ENODEV - The port cannot be configured as a motor
	 * EDOM - The motor group is empty
	 *
	 * \return A vector of each motor's power draw in Watts or PROS_ERR_F if the operation
	 * failed, setting errno.
	 *
	 * \b Example
	 * \code
	 * void opcontrol() {
	 *   pros::MotorGroup mg({1,3});
	 *   pros::Controller master (E_CONTROLLER_MASTER);
	 *   while (true) {
	 *     mg = master.get_analog(E_CONTROLLER_ANALOG_LEFT_Y);
	 *     std::cout << "Motor Power: " << mg.get_power_all()[0];
	 *     pros::delay(2);
	 *   }
	 * }
	 * \endcode
	 */
	std::vector<double> get_power_all(void) const;
	/**
	 * Gets the raw encoder count of a motor in the motor group at a given timestamp.
	 *
	 * This function uses the following values of errno when an error state is
	 * reached:
	 * ENODEV - The port cannot be configured as a motor
	 * EDOM - The motor group is empty
	 * EOVERFLOW - The index is greater than or equal to MotorGroup::size()
	 *
	 *
	 * \param timestamp
	 *            A pointer to a time in milliseconds for which the encoder count
	 *            will be returned. If NULL, the timestamp at which the encoder
	 *            count was read will not be supplied
	 *
	 * \param index Optional parameter, 0 by default.
	 * 				The zero indexed index of the motor in the motor group
	 *
	 * \return The raw encoder count at the given timestamp or PROS_ERR if the
	 * operation failed.
	 *
	 * \b Example
	 * \code
	 * void opcontrol() {
	 *   std::uint32_t now = pros::millis();
	 *   pros::MotorGroup mg({1,3});
	 *   pros::Controller master (E_CONTROLLER_MASTER);
	 *   while (true) {
	 *     mg = master.get_analog(E_CONTROLLER_ANALOG_LEFT_Y);
	 *     std::cout << "Motor Position: " << mg.get_raw_position(&now);
	 *     pros::delay(2);
	 *   }
	 * }
	 * \endcode
	 */
	std::int32_t get_raw_position(std::uint32_t* const timestamp, const std::uint8_t index = 0) const;
	/**
	 * Gets the raw encoder count of each motor at a given timestamp.
	 *
	 * This function uses the following values of errno when an error state is
	 * reached:
	 * ENODEV - The port cannot be configured as a motor
	 *
	 * \param timestamp
	 *            A pointer to a time in milliseconds for which the encoder count
	 *            will be returned. If NULL, the timestamp at which the encoder
	 *            count was read will not be supplied
	 *
	 * \return A vector of each raw encoder count at the given timestamp or PROS_ERR if the
	 * operation failed.
	 *
	 * \b Example
	 * \code
	 * void opcontrol() {
	 *   std::uint32_t now = pros::millis();
	 *   pros::MotorGroup mg({1,3});
	 *   pros::Controller master (E_CONTROLLER_MASTER);
	 *   while (true) {
	 *     mg = master.get_analog(E_CONTROLLER_ANALOG_LEFT_Y);
	 *     std::cout << "Motor Position: " << mg.get_raw_position_all(&now)[0];
	 *     pros::delay(2);
	 *   }
	 * }
	 * \endcode
	 */
	std::vector<std::int32_t> get_raw_position_all(std::uint32_t* const timestamp) const;

	/**
	 * Gets the temperature of a motor in the motor group in degrees Celsius.
	 *
	 * This function uses the following values of errno when an error state is
	 * reached:
	 * ENODEV - The port cannot be configured as a motor
	 * EDOM - The motor group is empty
	 * EOVERFLOW - The index is greater than or equal to MotorGroup::size()
	 *
	 * \param index Optional parameter, 0 by default.
	 * 				The zero indexed index of the motor in the motor group
	 *
	 * \return The motor's temperature in degrees Celsius or PROS_ERR_F if the
	 * operation failed, setting errno.
	 *
	 * \b Example
	 * \code
	 * void opcontrol() {
	 *   pros::MotorGroup mg({1,3});
	 *   pros::Controller master (E_CONTROLLER_MASTER);
	 *   while (true) {
	 *     mg = master.get_analog(E_CONTROLLER_ANALOG_LEFT_Y);
	 *     std::cout << "Motor Temperature: " << mg.get_temperature();
	 *     pros::delay(2);
	 *   }
	 * }
	 * \endcode
	 */
	double get_temperature(const std::uint8_t index = 0) const;
	/**
	 * Gets the temperature of each motor  in the motor group in degrees Celsius.
	 *
	 * This function uses the following values of errno when an error state is
	 * reached:
	 * ENODEV - The port cannot be configured as a motor
	 * EDOM - The motor group is empty
	 *
	 * \return A vector of each motor's temperature in degrees Celsius or PROS_ERR_F if the
	 * operation failed, setting errno.
	 *
	 * \b Example
	 * \code
	 * void opcontrol() {
	 *   pros::MotorGroup mg({1,3});
	 *   pros::Controller master (E_CONTROLLER_MASTER);
	 *   while (true) {
	 *     mg = master.get_analog(E_CONTROLLER_ANALOG_LEFT_Y);
	 *     std::cout << "Motor Temperature: " << mg.get_temperature_all()[1];
	 *     pros::delay(2);
	 *   }
	 * }
	 * \endcode
	 */
	std::vector<double> get_temperature_all(void) const;
	/**
	 * Gets the torque generated by a motor in the motor groupin Newton Meters (Nm).
	 *
	 * This function uses the following values of errno when an error state is
	 * reached:
	 * ENODEV - The port cannot be configured as a motor
	 * EDOM - The motor group is empty
	 * EOVERFLOW - The index is greater than or equal to MotorGroup::size()
	 *
	 * \param index Optional parameter, 0 by default.
	 * 				The zero indexed index of the motor in the motor group
	 *
	 * \return The motor's torque in Nm or PROS_ERR_F if the operation failed,
	 * setting errno.
	 *
	 * \b Example
	 * \code
	 * void opcontrol() {
	 *   pros::MotorGroup mg({1,3});
	 *   pros::Controller master (E_CONTROLLER_MASTER);
	 *   while (true) {
	 *     mg = master.get_analog(E_CONTROLLER_ANALOG_LEFT_Y);
	 *     std::cout << "Motor Torque: " << mg.get_torque();
	 *     pros::delay(2);
	 *   }
	 * }
	 * \endcode
	 */
	double get_torque(const std::uint8_t index = 0) const;
	/**
	 * Gets a vector of the torque generated by each motor in Newton Meters (Nm).
	 *
	 * This function uses the following values of errno when an error state is
	 * reached:
	 * ENODEV - The port cannot be configured as a motor
	 * EDOM - The motor group is empty
	 *
	 * \return A vector containing each motor's torque in Nm or PROS_ERR_F if the operation failed,
	 * setting errno.
	 *
	 * \b Example
	 * \code
	 * void opcontrol() {
	 *   pros::MotorGroup mg({1,3});
	 *   pros::Controller master (E_CONTROLLER_MASTER);
	 *   while (true) {
	 *     mg = master.get_analog(E_CONTROLLER_ANALOG_LEFT_Y);
	 *     std::cout << "Motor Torque: " << mg.get_torque();
	 *     pros::delay(2);
	 *   }
	 * }
	 * \endcode
	 */
	std::vector<double> get_torque_all(void) const;
	/**
	 * Gets the voltage delivered to a motor in the motor group in millivolts.
	 *
	 * This function uses the following values of errno when an error state is
	 * reached:
	 * ENODEV - The port cannot be configured as a motor
	 * EDOM - The motor group is empty
	 * EOVERFLOW - The index is greater than or equal to MotorGroup::size()
	 *
	 * \param index Optional parameter, 0 by default.
	 * 				The zero indexed index of the motor in the motor group
	 *
	 * \return The motor's voltage in mV or PROS_ERR_F if the operation failed,
	 * setting errno.
	 *
	 * \b Example
	 * \code
	 * void opcontrol() {
	 *   pros::MotorGroup mg({1,3});
	 *   pros::Controller master (E_CONTROLLER_MASTER);
	 *   while (true) {
	 *     mg = master.get_analog(E_CONTROLLER_ANALOG_LEFT_Y);
	 *     std::cout << "Motor Voltage: " << mg.get_voltage();
	 *     pros::delay(2);
	 *   }
	 * }
	 * \endcode
	 */
	std::int32_t get_voltage(const std::uint8_t index = 0) const;
	/**
	 * Gets a vector of the voltage delivered to each motor in millivolts.
	 *
	 * This function uses the following values of errno when an error state is
	 * reached:
	 * ENODEV - The port cannot be configured as a motor
	 * EDOM - The motor group is empty
	 *
	 * \return A vector of each motor's voltage in mV or PROS_ERR_F if the operation failed,
	 * setting errno.
	 *
	 * \b Example
	 * \code
	 * void opcontrol() {
	 *   pros::MotorGroup mg({1,3});
	 *   pros::Controller master (E_CONTROLLER_MASTER);
	 *   while (true) {
	 *     mg = master.get_analog(E_CONTROLLER_ANALOG_LEFT_Y);
	 *     std::cout << "Motor Voltage: " << mg.get_voltage_all()[0];
	 *     pros::delay(2);
	 *   }
	 * }
	 * \endcode
	 */
	std::vector<std::int32_t> get_voltage_all(void) const;

	/**
	 * Checks if a motor in the motor group is drawing over its current limit.
	 *
	 * This function uses the following values of errno when an error state is
	 * reached:
	 * ENODEV - The port cannot be configured as a motor
	 * EDOM - The motor group is empty
	 * EOVERFLOW - The index is greater than or equal to MotorGroup::size()
	 *
	 * \param index Optional parameter, 0 by default.
	 * 				The zero indexed index of the motor in the motor group
	 *
	 * \return 1 if the motor's current limit is being exceeded and 0 if the
	 * current limit is not exceeded, or PROS_ERR if the operation failed, setting
	 * errno.
	 *
	 * \b Example
	 * \code
	 * void opcontrol() {
	 *   pros::MotorGroup mg({1,3});
	 *   pros::Controller master (E_CONTROLLER_MASTER);
	 *   while (true) {
	 *     mg = master.get_analog(E_CONTROLLER_ANALOG_LEFT_Y);
	 *     std::cout << "Is the motor over its current limit?: " << mg.is_over_current();
	 *     pros::delay(2);
	 *   }
	 * }
	 * \endcode
	 */
	std::int32_t is_over_current(const std::uint8_t index = 0) const;
	/**
	 * Checks if each motor in the motor group is drawing over its current limit.
	 *
	 * This function uses the following values of errno when an error state is
	 * reached:
	 * ENODEV - The port cannot be configured as a motor
	 * EDOM - The motor group is empty
	 *
	 * \return A vector containing the following for each motor: 1 if the motor's current limit is being exceeded and 0 if
	 * the current limit is not exceeded, or PROS_ERR if the operation failed, setting errno.
	 *
	 * \b Example
	 * \code
	 * void opcontrol() {
	 *   pros::MotorGroup mg({1,3});
	 *   pros::Controller master (E_CONTROLLER_MASTER);
	 *   while (true) {
	 *     mg = master.get_analog(E_CONTROLLER_ANALOG_LEFT_Y);
	 *     std::cout << "Is the motor over its current limit?: " << motor.is_over_current_all()[0];
	 *     pros::delay(2);
	 *   }
	 * }
	 * \endcode
	 */
	std::vector<std::int32_t> is_over_current_all(void) const;

	/**
	 * Gets the temperature limit flag for a motor in the motor group.
	 *
	 * This function uses the following values of errno when an error state is
	 * reached:
	 * ENODEV - The port cannot be configured as a motor
	 * EDOM - The motor group is empty
	 * EOVERFLOW - The index is greater than or equal to MotorGroup::size()
	 *
	 * \param index Optional parameter, 0 by default.
	 * 				The zero indexed index of the motor in the motor group
	 *
	 * \return 1 if the temperature limit is exceeded and 0 if the temperature is
	 * below the limit, or PROS_ERR if the operation failed, setting errno.
	 *
	 * \b Example
	 * \code
	 * void opcontrol() {
	 *   pros::MotorGroup mg({1,3});
	 *   pros::Controller master (E_CONTROLLER_MASTER);
	 *   while (true) {
	 *     mg = master.get_analog(E_CONTROLLER_ANALOG_LEFT_Y);
	 *     std::cout << "Is the motor over its temperature limit?: " << motor.is_over_temp();
	 *     pros::delay(2);
	 *   }
	 * }
	 * \endcode
	 */
	std::int32_t is_over_temp(const std::uint8_t index = 0) const;
	/**
	 * Gets a vector with the temperature limit flag for each motor in the motor group.
	 *
	 * This function uses the following values of errno when an error state is
	 * reached:
	 * ENODEV - The port cannot be configured as a motor
	 * EDOM - The motor group is empty
	 *
	 * \return 1 if the temperature limit is exceeded and 0 if the temperature is
	 * below the limit, or PROS_ERR if the operation failed, setting errno.
	 *
	 * \b Example
	 * \code
	 * void opcontrol() {
	 *   pros::MotorGroup mg({1,3});
	 *   pros::Controller master (E_CONTROLLER_MASTER);
	 *   while (true) {
	 *     mg = master.get_analog(E_CONTROLLER_ANALOG_LEFT_Y);
	 *     std::cout << "Is the motor over its temperature limit?: " << motor.is_over_temp();
	 *     pros::delay(2);
	 *   }
	 * }
	 * \endcode
	 */
	std::vector<std::int32_t> is_over_temp_all(void) const;

	///@}

	/// \name Motor configuration functions
	/// These functions allow programmers to configure the behavior of motors
	///@{

	/**
	 * Gets the brake mode that was set for a motor in the motor group.
	 *
	 * This function uses the following values of errno when an error state is
	 * reached:
	 * ENODEV - The port cannot be configured as a motor
	 * EDOM - The motor group is empty
	 * EOVERFLOW - The index is greater than or equal to MotorGroup::size()
	 *
	 * \param index Optional parameter, 0 by default.
	 * 				The zero indexed index of the motor in the motor group
	 *
	 * \return One of MotorBrake, according to what was set for the
	 * motor, or E_MOTOR_BRAKE_INVALID if the operation failed, setting errno.
	 *
	 * \b Example
	 * \code
	 * void initialize() {
	 *   pros::MotorGroup mg({1,3});
	 *   mg.set_brake_mode(pros::E_MOTOR_BRAKE_HOLD);
	 *   std::cout << "Brake Mode: " << mg.get_brake_mode();
	 * }
	 * \endcode
	 */
	MotorBrake get_brake_mode(const std::uint8_t index = 0) const;
	/**
	 * Gets a vector with the brake mode that was set for each motor in the motor group.
	 *
	 * This function uses the following values of errno when an error state is
	 * reached:
	 * ENODEV - The port cannot be configured as a motor
	 * EDOM - The motor group is empty
	 *
	 * \return A vector with one of MotorBrake for each motor in the motor group, according to what was set for the
	 * motor, or E_MOTOR_BRAKE_INVALID if the operation failed, setting errno.
	 *
	 * \b Example
	 * \code
	 * void initialize() {
	 *   pros::MotorGroup mg({1,3});
	 *   mg.set_brake_mode(pros::E_MOTOR_BRAKE_HOLD);
	 *   std::cout << "Brake Mode: " << mg.get_brake_mode_all()[0];
	 * }
	 * \endcode
	 */
	std::vector<MotorBrake> get_brake_mode_all(void) const;

	/**
	 * Gets the current limit for a motor in the motor group in mA.
	 *
	 * The default value is 2500 mA.
	 *
	 * This function uses the following values of errno when an error state is
	 * reached:
	 * ENODEV - The port cannot be configured as a motor
	 * EDOM - The motor group is empty
	 * EOVERFLOW - The index is greater than or equal to MotorGroup::size()
	 *
	 * \param index Optional parameter, 0 by default.
	 * 				The zero indexed index of the motor in the motor group
	 *
	 * \return The motor's current limit in mA or PROS_ERR if the operation failed,
	 * setting errno.
	 *
	 * \b Example
	 * \code
	 * void opcontrol() {
	 *   pros::MotorGroup mg({1,3});
	 *   while (true) {
	 *     std::cout << "Motor Current Limit: " << mg.get_current_limit();
	 *     pros::delay(2);
	 *   }
	 * }
	 * \endcode
	 */
	std::int32_t get_current_limit(const std::uint8_t index = 0) const;

	/**
	 * Gets a vector of the current limit for each motor in the motor group in mA.
	 *
	 * The default value is 2500 mA.
	 *
	 * This function uses the following values of errno when an error state is
	 * reached:
	 * ENODEV - The port cannot be configured as a motor
	 * EDOM - The motor group is empty
	 *
	 * \return A vector of each motor's current limit in mA or PROS_ERR if the operation failed,
	 * setting errno.
	 *
	 * \b Example
	 * \code
	 * void opcontrol() {
	 *   pros::MotorGroup mg({1,3});
	 *   while (true) {
	 *     std::cout << "Motor Current Limit: " << mg.get_current_limit_all()[0];
	 *     pros::delay(2);
	 *   }
	 * }
	 * \endcode
	 */
	std::vector<std::int32_t> get_current_limit_all(void) const;

	/**
	 * Gets the encoder units that were set for a motor in the motor group.
	 *
	 * This function uses the following values of errno when an error state is
	 * reached:
	 * ENODEV - The port cannot be configured as a motor
	 * EDOM - The motor group is empty
	 * EOVERFLOW - The index is greater than or equal to MotorGroup::size()
	 *
	 * \param index Optional parameter, 0 by default.
	 * 				The zero indexed index of the motor in the motor group
<<<<<<< HEAD
	 *
	 * \return One of Motor_Units according to what is set for the
=======
	 * 
	 * \return One of MotorUnits according to what is set for the
>>>>>>> 7a66f2f6
	 * motor or E_MOTOR_ENCODER_INVALID if the operation failed.
	 *
	 * \b Example
	 * \code
	 * void initialize() {
	 *   pros::MotorGroup mg ({1,3}, E_MOTOR_GEARSET_06, false, E_MOTOR_ENCODER_COUNTS);
	 *   std::cout << "Motor Encoder Units: " << mg.get_encoder_units();
	 * }
	 * \endcode
	 */
	MotorUnits get_encoder_units(const std::uint8_t index = 0) const;

	/**
	 * Gets a vector of the encoder units that were set for each motor in the motor group.
	 *
	 * This function uses the following values of errno when an error state is
	 * reached:
	 * ENODEV - The port cannot be configured as a motor
	 * EDOM - The motor group is empty
	 *
	 * \return A vector with the following for each motor, One of MotorUnits according to what is set for the
	 * motor or E_MOTOR_ENCODER_INVALID if the operation failed.
	 *
	 * \b Example
	 * \code
	 * void initialize() {
	 *   pros::MotorGroup mg ({1,3}, E_MOTOR_GEARSET_06, false, E_MOTOR_ENCODER_COUNTS);
	 *   std::cout << "Motor Encoder Units: " << mg.get_encoder_units_all()[0];
	 * }
	 * \endcode
	 */
	std::vector<MotorUnits> get_encoder_units_all(void) const;

	/**
	 * Gets the gearset that was set for a motor in the motor group.
	 *
	 * This function uses the following values of errno when an error state is
	 * reached:
	 * ENODEV - The port cannot be configured as a motor
	 * EDOM - The motor group is empty
	 * EOVERFLOW - The index is greater than or equal to MotorGroup::size()
	 *
	 *\param index Optional parameter, 0 by default.
	 * 				The zero indexed index of the motor in the motor group
<<<<<<< HEAD
	 *
	 * \return One of Motor_Gears according to what is set for the motor,
	 * or pros::Motor_Gears::invalid if the operation failed.
=======
	 * 
	 * \return One of MotorGears according to what is set for the motor,
	 * or pros::MotorGears::invalid if the operation failed.
>>>>>>> 7a66f2f6
	 *
	 * \b Example
	 * \code
	 * void initialize() {
	 *   pros::MotorGroup mg ({1,3}, E_MOTOR_GEARSET_06, false, E_MOTOR_ENCODER_COUNTS);
	 *   std::cout << "Motor Gearing: " << mg.get_gearing();
	 * }
	 * \endcode
	 */
	MotorGears get_gearing(const std::uint8_t index = 0) const;
	/**
	 * Gets a vector of the gearset that was set for each motor.
	 *
	 * This function uses the following values of errno when an error state is
	 * reached:
	 * ENODEV - The port cannot be configured as a motor
	 * EDOM - The motor group is empty
	 *
<<<<<<< HEAD
	 *
	 * \return A vector with one of Motor_Gears according to what is set for the motor,
	 * or pros::Motor_Gears::invalid if the operation failed for each motor.
=======
	 * 
	 * \return A vector with one of MotorGears according to what is set for the motor,
	 * or pros::MotorGears::invalid if the operation failed for each motor.
>>>>>>> 7a66f2f6
	 *
	 * \b Example
	 * \code
	 * void initialize() {
	 *   pros::MotorGroup mg ({1,3}, E_MOTOR_GEARSET_06, false, E_MOTOR_ENCODER_COUNTS);
	 *   std::cout << "Motor Gearing: " << mg.get_gearing_all()[0];
	 * }
	 * \endcode
	 */
	std::vector<MotorGears> get_gearing_all(void) const;

	/**
	 * Gets a vector with all the port numbers in the motor group.
	 * A port will be negative if the motor in the motor group is reversed
	 *
	 * @return a vector with all the port numbers for the motor group
	 */
	std::vector<std::int8_t> get_port_all(void) const;

	/**
	 * Gets the voltage limit of a motor in the motor group set by the user.
	 *
	 * Default value is 0V, which means that there is no software limitation
	 * imposed on the voltage.
	 *
	 * This function uses the following values of errno when an error state is
	 * reached:
	 * ENODEV - The port cannot be configured as a motor
	 * EDOM - The motor group is empty
	 * EOVERFLOW - The index is greater than or equal to MotorGroup::size()
	 *
	 *\param index Optional parameter, 0 by default.
	 * 				The zero indexed index of the motor in the motor group
	 *
	 * \return The motor's voltage limit in V or PROS_ERR if the operation failed,
	 * setting errno.
	 *
	 * \b Example
	 * \code
	 * void initialize() {
	 *   pros::MotorGroup mg({1,3});
	 *   std::cout << "Motor Voltage Limit: " << mg.get_voltage_limit(1);
	 * }
	 * \endcode
	 */
	std::int32_t get_voltage_limit(const std::uint8_t index = 0) const;

	/**
	 * Gets a vector of the voltage limit of each motor in the motor group
	 *
	 * Default value is 0V, which means that there is no software limitation
	 * imposed on the voltage.
	 *
	 * This function uses the following values of errno when an error state is
	 * reached:
	 * ENODEV - The port cannot be configured as a motor
	 * EDOM - The Motor group is empty
	 *
	 * \return The motor's voltage limit in V or PROS_ERR if the operation failed,
	 * setting errno.
	 *
	 * \b Example
	 * \code
	 * void initialize() {
	 *   pros::MotorGroup mg({1,3});
	 *   std::cout << "Motor Voltage Limit: " << mg.get_voltage_limit_all()[0];
	 * }
	 * \endcode
	 */
	std::vector<std::int32_t> get_voltage_limit_all(void) const;

	/**
	 * Gets the operation direction of a motor in the motor group as set by the user.
	 *
	 * This function uses the following values of errno when an error state is
	 * reached:
	 *
	 * EDOM - The motor group is empty
	 * EOVERFLOW - The index is greater than or equal to MotorGroup::size()
	 *
	 *\param index Optional parameter, 0 by default.
	 * 				The zero indexed index of the motor in the motor group
	 *
	 * \return 1 if the motor has been reversed and 0 if the motor was not
	 * reversed, or PROS_ERR if the operation failed, setting errno.
	 *
	 * \b Example
	 * \code
	 * void initialize() {
	 *   pros::MotorGroup mg({1,3});
	 *   std::cout << "Is the motor reversed? " << motor.is_reversed();
	 *   // Prints "0"
	 * }
	 * \endcode
	 */
	std::int32_t is_reversed(const std::uint8_t index = 0) const;
	/**
	 * Gets a vector of the operation direction of each motor in the motor group as set by the user.
	 *
	 * This function uses the following values of errno when an error state is
	 * reached:
	 * EDOM - The motor group is empty
	 *
	 * \return A vector conatining the following for each motor: 1 if the motor has been reversed and 0 if the motor was
	 * not reversed, or PROS_ERR if the operation failed, setting errno.
	 *
	 * \b Example
	 * \code
	 * void initialize() {
	 *   pros::MotorGroup mg({1,3});
	 *   std::cout << "Is the motor reversed? " << motor.is_reversed_all()[0];
	 *   // Prints "0"
	 * }
	 * \endcode
	 */
	std::vector<std::int32_t> is_reversed_all(void) const;

	/**
	 * Sets one of MotorBrake to a motor in the motor group. Works with the C enum
	 * and the C++ enum class.
	 *
	 * This function uses the following values of errno when an error state is
	 * reached:
	 * ENODEV - The port cannot be configured as a motor
	 * EDOM - The motor group is empty
	 * EOVERFLOW - The index is greater than or equal to MotorGroup::size()
	 *
	 * \param mode
<<<<<<< HEAD
	 *        The Motor_Brake to set for the motor
	 *
=======
	 *        The MotorBrake to set for the motor
	 * 
>>>>>>> 7a66f2f6
	 * \param index Optional parameter, 0 by default.
	 * 				The zero indexed index of the motor in the motor group
	 *
	 *
	 * \return 1 if the operation was successful or PROS_ERR if the operation
	 * failed, setting errno.
	 *
	 * \b Example
	 * \code
	 * void initialize() {
	 *   pros::MotorGroup mg({1,3});
	 *   mg.set_brake_mode(pros::MotorBrake::brake, 1);
	 *   std::cout << "Brake Mode: " << mg.get_brake_mode();
	 * }
	 * \endcode
	 */
	std::int32_t set_brake_mode(const MotorBrake mode, const std::uint8_t index = 0) const;
	/**
	 * Sets one of MotorBrake to a motor in the motor group. Works with the C enum
	 * and the C++ enum class.
	 *
	 * This function uses the following values of errno when an error state is
	 * reached:
	 * ENODEV - The port cannot be configured as a motor
	 * EDOM - The motor group is empty
	 * EOVERFLOW - The index is greater than or equal to MotorGroup::size()
	 *
	 * \param mode
<<<<<<< HEAD
	 *        The Motor_Brake to set for the motor
	 *
=======
	 *        The MotorBrake to set for the motor
	 * 
>>>>>>> 7a66f2f6
	 * \param index Optional parameter, 0 by default.
	 * 				The zero indexed index of the motor in the motor group
	 *
	 *
	 * \return 1 if the operation was successful or PROS_ERR if the operation
	 * failed, setting errno.
	 *
	 * \b Example
	 * \code
	 * void initialize() {
	 *   pros::MotorGroup mg({1,3});
	 *   mg.set_brake_mode(pros::E_MOTOR_BRAKE_HOLD, 1);
	 *   std::cout << "Brake Mode: " << mg.get_brake_mode();
	 * }
	 * \endcode
	 */
	std::int32_t set_brake_mode(const pros::motor_brake_mode_e_t mode, const std::uint8_t index = 0) const;
	/**
	 * Sets one of MotorBrake all the motors in the motor group. Works with the C enum
	 * and the C++ enum class.
	 *
	 * This function uses the following values of errno when an error state is
	 * reached:
	 * ENODEV - The port cannot be configured as a motor
	 * EDOM - The motor group is empty
	 *
	 * \param mode
<<<<<<< HEAD
	 *        The Motor_Brake to set for the motor
	 *
=======
	 *        The MotorBrake to set for the motor
	 * 
>>>>>>> 7a66f2f6
	 *
	 * \return 1 if the operation was successful or PROS_ERR if the operation
	 * failed, setting errno.
	 *
	 * \b Example
	 * \code
	 * void initialize() {
	 *   pros::MotorGroup mg({1,3});
	 *   mg.set_brake_mode_all(pros::MotorBrake:brake);
	 *   std::cout << "Brake Mode: " << mg.get_brake_mode();
	 * }
	 * \endcode
	 */
	std::int32_t set_brake_mode_all(const MotorBrake mode) const;
	/**
	 * Sets one of MotorBrake to a motor in the motor group. Works with the C enum
	 * and the C++ enum class.
	 *
	 * This function uses the following values of errno when an error state is
	 * reached:
	 * ENODEV - The port cannot be configured as a motor
	 * EDOM - The motor group is empty
	 *
	 * \param mode
	 *        The MotorBrake to set for the motor
	 *
	 *
	 * \return 1 if the operation was successful or PROS_ERR if the operation
	 * failed, setting errno.
	 *
	 * \b Example
	 * \code
	 * void initialize() {
	 *   pros::MotorGroup mg({1,3});
	 *   mg.set_brake_mode_all(pros::E_MOTOR_BRAKE_HOLD);
	 *   std::cout << "Brake Mode: " << mg.get_brake_mode();
	 * }
	 * \endcode
	 */
	std::int32_t set_brake_mode_all(const pros::motor_brake_mode_e_t mode) const;
	/**
	 * Sets the current limit for one motor in the motor group in mA.
	 *
	 * This function uses the following values of errno when an error state is
	 * reached:
	 * ENODEV - The port cannot be configured as a motor
	 * EDOM - The motor group is empty
	 * EOVERFLOW - The index is greater than or equal to MotorGroup::size()
	 *
	 * \param limit
	 *        The new current limit in mA
	 *
	 * \param index Optional parameter, 0 by default.
	 * 				The zero indexed index of the motor in the motor group
	 *
	 *
	 * \return 1 if the operation was successful or PROS_ERR if the operation
	 * failed, setting errno.
	 *
	 * \b Example
	 * \code
	 * void opcontrol() {
	 *   pros::MotorGroup mg({1,3});
	 *   pros::Controller master (E_CONTROLLER_MASTER);
	 *
	 * mg.set_current_limit(1000);
	 * while (true) {
	 *   mg = controller_get_analog(E_CONTROLLER_ANALOG_LEFT_Y);
	 *   // The motor will reduce its output at 1000 mA instead of the default 2500 mA
	 *   pros::delay(2);
	 *   }
	 * }
	 * \endcode
	 */
	std::int32_t set_current_limit(const std::int32_t limit, const std::uint8_t index = 0) const;
	/**
	 * Sets the current limit for every motor in the motor group in mA.
	 *
	 * This function uses the following values of errno when an error state is
	 * reached:
	 * ENODEV - The port cannot be configured as a motor
	 * EDOM - The motor group was empty
	 *
	 * \param limit
	 *        The new current limit in mA
	 *
	 * \return 1 if the operation was successful or PROS_ERR if the operation
	 * failed, setting errno.
	 *
	 * \b Example
	 * \code
	 * void opcontrol() {
	 *   pros::MotorGroup mg({1,3});
	 *   pros::Controller master (E_CONTROLLER_MASTER);
	 *
	 * mg.set_current_limit_all(1000);
	 * while (true) {
	 *   mg = controller_get_analog(E_CONTROLLER_ANALOG_LEFT_Y);
	 *   // The motor will reduce its output at 1000 mA instead of the default 2500 mA
	 *   pros::delay(2);
	 *   }
	 * }
	 * \endcode
	 */
	std::int32_t set_current_limit_all(const std::int32_t limit) const;
	/**
	 * Sets one of MotorUnits for one motor in the motor group's motor encoder. Works with the C
	 * enum and the C++ enum class.
	 *
	 * This function uses the following values of errno when an error state is
	 * reached:
	 * ENODEV - The port cannot be configured as a motor
	 * EDOM - The motor group is empty
	 * EOVERFLOW - The index is greater than or equal to MotorGroup::size()
	 *
	 * \param units
	 *        The new motor encoder units
	 * \param index Optional parameter, 0 by default.
	 * 				The zero indexed index of the motor in the motor group
	 *
	 * \return 1 if the operation was successful or PROS_ERR if the operation
	 * failed, setting errno.
	 *
	 * \b Example
	 * \code
	 * void initialize() {
	 *   pros::MotorGroup mg({1,3});
	 *   mg.set_encoder_units(E_MOTOR_ENCODER_DEGREES, 1);
	 *   std::cout << "Encoder Units: " << mg.get_encoder_units();
	 * }
	 * \endcode
	 */
	std::int32_t set_encoder_units(const MotorUnits units, const std::uint8_t index = 0) const;
	/**
	 * Sets one of MotorUnits for one motor in the motor group's motor encoder. Works with the C
	 * enum and the C++ enum class.
	 *
	 * This function uses the following values of errno when an error state is
	 * reached:
	 * ENODEV - The port cannot be configured as a motor
	 * EDOM - The motor group is empty
	 * EOVERFLOW - The index is greater than or equal to MotorGroup::size()
	 *
	 * \param units
	 *        The new motor encoder units
	 * \param index Optional parameter, 0 by default.
	 * 				The zero indexed index of the motor in the motor group
	 *
	 * \return 1 if the operation was successful or PROS_ERR if the operation
	 * failed, setting errno.
	 *
	 * \b Example
	 * \code
	 * void initialize() {
	 *   pros::MotorGroup mg({1,3});
	 *   mg.set_encoder_units(E_MOTOR_ENCODER_DEGREES, 1);
	 *   std::cout << "Encoder Units: " << mg.get_encoder_units();
	 * }
	 * \endcode
	 */
	std::int32_t set_encoder_units(const pros::motor_encoder_units_e_t units, const std::uint8_t index = 0) const;
	/**
	 * Sets one of MotorUnits for every motor in the motor group's motor encoder. Works with the C
	 * enum and the C++ enum class.
	 *
	 * This function uses the following values of errno when an error state is
	 * reached:
	 * ENODEV - The port cannot be configured as a motor
	 * EDOM - The motor group is empty
	 *
	 * \param units
	 *        The new motor encoder units
	 *
	 * \return 1 if the operation was successful or PROS_ERR if the operation
	 * failed, setting errno.
	 *
	 * \b Example
	 * \code
	 * void initialize() {
	 *   pros::MotorGroup mg({1,3});
	 *   mg.set_encoder_units_all(E_MOTOR_ENCODER_DEGREES);
	 *   std::cout << "Encoder Units: " << mg.get_encoder_units();
	 * }
	 * \endcode
	 */
	std::int32_t set_encoder_units_all(const MotorUnits units) const;
	/**
	 * Sets one of MotorUnits for every motor in the motor group's motor encoder. Works with the C
	 * enum and the C++ enum class.
	 *
	 * This function uses the following values of errno when an error state is
	 * reached:
	 * ENODEV - The port cannot be configured as a motor
	 * EDOM - The motor group is empty
	 *
	 * \param units
	 *        The new motor encoder units
	 *
	 * \return 1 if the operation was successful or PROS_ERR if the operation
	 * failed, setting errno.
	 *
	 * \b Example
	 * \code
	 * void initialize() {
	 *   pros::MotorGroup mg({1,3});
	 *   mg.set_encoder_units_all(E_MOTOR_ENCODER_DEGREES);
	 *   std::cout << "Encoder Units: " << mg.get_encoder_units();
	 * }
	 * \endcode
	 */
	std::int32_t set_encoder_units_all(const pros::motor_encoder_units_e_t units) const;

	/**
	 * Sets one of the gear cartridge (red, green, blue) for one motor in the motor group. Usable with
	 * the C++ enum class and the C enum.
	 *
	 * This function uses the following values of errno when an error state is
	 * reached:
	 * ENODEV - The port cannot be configured as a motor
	 * EDOM - The motor group is empty
	 * E2BIG - The size of the vector mismatches the number of motors in the motor group
	 *
	 * \note If there are more motors than gearsets passed in,
	 * 	only the first n motors will have their gearsets changed where n is the number of gearsets passed in.
	 *  If there are more gearsets passed in than motors, then the only the first m gearsets will be used,
	 *  where m is the number of motors. In either case, errno will be set to E2BIG, but the operation still occurs
	 *
	 *
	 * \param gearset
	 *        The new geatset of the motor
	 *
	 * \param index Optional parameter, 0 by default.
	 * 				The zero indexed index of the motor in the motor group
	 *
	 * \return 1 if the operation was successful or PROS_ERR if the operation
	 * failed, setting errno.
	 *
	 * \b Example
	 * \code
	 * void initialize() {
	 *   pros::MotorGroup mg({1,3});
	 *   mg.set_gearing(pros::MotorGears::blue, 1);
	 *   std::cout << "Gearset: " << mg.get_gearing();
	 * }
	 * \endcode
	 */
	std::int32_t set_gearing(std::vector<pros::motor_gearset_e_t> gearsets) const;
	/**
	 * Sets one of the gear cartridge (red, green, blue) for one motor in the motor group. Usable with
	 * the C++ enum class and the C enum.
	 *
	 * This function uses the following values of errno when an error state is
	 * reached:
	 * ENODEV - The port cannot be configured as a motor
	 * EDOM - The motor group is empty
	 * EOVERFLOW - The index is greater than or equal to MotorGroup::size()
	 *
	 * \param gearset
	 *        The new geatset of the motor
	 *
	 * \param index Optional parameter, 0 by default.
	 * 				The zero indexed index of the motor in the motor group
	 *
	 * \return 1 if the operation was successful or PROS_ERR if the operation
	 * failed, setting errno.
	 *
	 * \b Example
	 * \code
	 * void initialize() {
	 *   pros::MotorGroup mg({1,3});
	 *   mg.set_gearing(E_MOTOR_GEARSET_06, 1);
	 *   std::cout << "Gearset: " << mg.get_gearing();
	 * }
	 * \endcode
	 */
	std::int32_t set_gearing(const pros::motor_gearset_e_t gearset, const std::uint8_t index = 0) const;

	/**
	 * Sets the gear cartridge (red, green, blue) for each motor in the motor group by taking in a vector of the
	 * cartridges. Usable with the C++ enum class and the C enum.
	 *
	 * This function uses the following values of errno when an error state is
	 * reached:
	 * ENODEV - The port cannot be configured as a motor
	 * EDOM - The motor group is empty
	 * E2BIG - The size of the vector mismatches the number of motors in the motor group
	 *
	 * \note If there are more motors than gearsets passed in,
	 * 	only the first n motors will have their gearsets changed where n is the number of gearsets passed in.
	 *  If there are more gearsets passed in than motors, then the only the first m gearsets will be used,
	 *  where m is the number of motors. In either case, errno will be set to E2BIG, but the operation still occurs
	 *
	 * \param gearset
	 *        The a vector containing the new geatsets of the motors
	 *
	 * \return 1 if the operation was successful or PROS_ERR if the operation
	 * failed, setting errno.
	 *
	 * \b Example
	 * \code
	 * void initialize() {
	 *   pros::MotorGroup mg({1,3});
	 *   mg.set_gearing(pros::MotorGears::blue, 1);
	 *   std::cout << "Gearset: " << mg.get_gearing();
	 * }
	 * \endcode
	 */
	std::int32_t set_gearing(std::vector<MotorGears> gearsets) const;
	/**
	 * Sets one of the gear cartridge (red, green, blue) for one motor in the motor group. Usable with
	 * the C++ enum class and the C enum.
	 *
	 * This function uses the following values of errno when an error state is
	 * reached:
	 * ENODEV - The port cannot be configured as a motor
	 * EDOM - The motor group is empty
	 * EOVERFLOW - The index is greater than or equal to MotorGroup::size()
	 *
	 * \param gearset
	 *        The new geatset of the motor
	 *
	 * \param index Optional parameter, 0 by default.
	 * 				The zero indexed index of the motor in the motor group
	 *
	 * \return 1 if the operation was successful or PROS_ERR if the operation
	 * failed, setting errno.
	 *
	 * \b Example
	 * \code
	 * void initialize() {
	 *   pros::MotorGroup mg({1,3});
	 *   mg.set_gearing(E_MOTOR_GEARSET_06, 1);
	 *   std::cout << "Gearset: " << mg.get_gearing();
	 * }
	 * \endcode
	 */
	std::int32_t set_gearing(const MotorGears gearset, const std::uint8_t index = 0) const;
	/**
	 * Sets one of the gear cartridge (red, green, blue) for one motor in the motor group. Usable with
	 * the C++ enum class and the C enum.
	 *
	 * This function uses the following values of errno when an error state is
	 * reached:
	 * ENODEV - The port cannot be configured as a motor
	 * EDOM - The motor group is empty
	 *
	 * \param gearset
	 *        The new geatset of the motor
	 *
	 * \return 1 if the operation was successful or PROS_ERR if the operation
	 * failed, setting errno.
	 *
	 * \b Example
	 * \code
	 * void initialize() {
	 *   pros::MotorGroup mg({1,3});
	 *   mg.set_gearing_all(E_MOTOR_GEARSET_06);
	 *   std::cout << "Gearset: " << mg.get_gearing();
	 * }
	 * \endcode
	 */
	std::int32_t set_gearing_all(const MotorGears gearset) const;
	/**
	 * Sets one of the gear cartridge (red, green, blue) for every motor in the motor group. Usable with
	 * the C++ enum class and the C enum.
	 *
	 * This function uses the following values of errno when an error state is
	 * reached:
	 * ENODEV - The port cannot be configured as a motor
	 * EDOM - The motor group is empty
	 *
	 * \param gearset
	 *        The new geatset of the motor
	 *
	 * \return 1 if the operation was successful or PROS_ERR if the operation
	 * failed, setting errno.
	 *
	 * \b Example
	 * \code
	 * void initialize() {
	 *   pros::MotorGroup mg({1,3});
	 *   mg.set_gearing_all(E_MOTOR_GEARSET_06);
	 *   std::cout << "Gearset: " << mg.get_gearing();
	 * }
	 * \endcode
	 */
	std::int32_t set_gearing_all(const pros::motor_gearset_e_t gearset) const;

	/**
	 * sets the reversal for a motor in the motor group.
	 *
	 * This will invert its movements and the values returned for its position.
	 *
	 * This function uses the following values of errno when an error state is
	 * reached:
	 * EDOM - The motor group is empty
	 * EOVERFLOW - The index is greater than or equal to MotorGroup::size()
	 *
	 * \param reverse
	 *        True reverses the motor, false is default
	 *
	 * \return 1 if the operation was successful or PROS_ERR if the operation
	 * failed, setting errno.
	 *
	 * \b Example
	 * \code
	 * void initialize() {
	 *   pros::MotorGroup mg({1,3});
	 * 		//reverse the motor at index 1 (port 3)
	 *   mg.set_reversed(true, 1);
	 *   std::cout << "Is this motor reversed? " << motor.is_reversed(1);
	 * pros::delay(100);
	 * 	// unreverse the motor at index 1 (port 3)
	 *   mg.set_reversed(false, 1);
	 *   std::cout << "Is this motor reversed? " << motor.is_reversed(1);
	 * }
	 * \endcode
	 */
	std::int32_t set_reversed(const bool reverse, const std::uint8_t index = 0);
	/**
	 * Sets the reversal for all the motors in the motor group.
	 *
	 * This will invert its movements and the values returned for its position.
	 *
	 * This function uses the following values of errno when an error state is
	 * reached:
	 * EDOM - The motor group is empty
	 *
	 * \param reverse
	 *        True reverses the motor, false is default
	 *
	 * \return 1 if the operation was successful or PROS_ERR if the operation
	 * failed, setting errno.
	 *
	 * \b Example
	 * \code
	 * void initialize() {
	 *   pros::MotorGroup mg({1,3});
	 *   mg.set_reversed_all(true);
	 *   std::cout << "Is this motor reversed? " << motor.is_reversed();
	 * }
	 * \endcode
	 */
	std::int32_t set_reversed_all(const bool reverse);

	/**
	 * Sets the voltage limit for a motor in the motor group in millivolts.
	 *
	 * This function uses the following values of errno when an error state is
	 * reached:
	 * ENODEV - The port cannot be configured as a motor
	 * EDOM - The motor group is empty
	 * EOVERFLOW - The index is greater than or equal to MotorGroup::size()
	 *
	 * \param limit
	 *        The new voltage limit in Volts
	 *
	 * 	\param index Optional parameter, 0 by default.
	 * 				The zero indexed index of the motor in the motor group
	 *
	 * \return 1 if the operation was successful or PROS_ERR if the operation
	 * failed, setting errno.
	 *
	 * \b Example
	 * \code
	 * void autonomous() {
	 *   pros::MotorGroup mg({1,3});
	 *   pros::Controller master (E_CONTROLLER_MASTER);
	 *
	 *   mg.set_voltage_limit(10000, 1);
	 *   while (true) {
	 *     mg = master.get_analog(E_CONTROLLER_ANALOG_LEFT_Y);
	 *     // The motor on at index 1 (port 3) will not output more than 10 V
	 *     pros::delay(2);
	 *   }
	 * }
	 * \endcode
	 */
	std::int32_t set_voltage_limit(const std::int32_t limit, const std::uint8_t index = 0) const;

	/**
	 * Sets the voltage limit for every motor in the motor group in millivolts.
	 *
	 * This function uses the following values of errno when an error state is
	 * reached:
	 * ENODEV - The port cannot be configured as a motor
	 * EDOM - The motor group is empty
	 *
	 * \param limit
	 *        The new voltage limit in Volts
	 *
	 * \return 1 if the operation was successful or PROS_ERR if the operation
	 * failed, setting errno.
	 *
	 * \b Example
	 * \code
	 * void autonomous() {
	 *   pros::MotorGroup mg({1,3});
	 *   pros::Controller master (E_CONTROLLER_MASTER);
	 *
	 *   mg.set_voltage_limit_all(10000);
	 *   while (true) {
	 *     mg = master.get_analog(E_CONTROLLER_ANALOG_LEFT_Y);
	 *     // The motor will not output more than 10 V
	 *     pros::delay(2);
	 *   }
	 * }
	 * \endcode
	 */
	std::int32_t set_voltage_limit_all(const std::int32_t limit) const;

	/**
	 * Sets the position for a motor in the motor group in its encoder units.
	 *
	 * This will be the future reference point for the motor's "absolute"
	 * position.
	 *
	 * This function uses the following values of errno when an error state is
	 * reached:
	 * ENODEV - The port cannot be configured as a motor
	 * EDOM - The motor group is empty
	 * EOVERFLOW - The index is greater than or equal to MotorGroup::size()
	 *
	 * \param position
	 *        The new reference position in its encoder units
	 * \param index Optional parameter, 0 by default.
	 * 		  The zero indexed index of the motor in the motor group
	 *
	 * \return 1 if the operation was successful or PROS_ERR if the operation
	 * failed, setting errno.
	 *
	 * \b Example
	 * \code
	 * void autonomous() {
	 *   pros::MotorGroup mg({1,3});
	 *   mg.move_absolute(100, 100); // Moves 100 units forward
	 *   mg.move_absolute(100, 100); // This does not cause a movement
	 *   mg.set_zero_position(80);
	 *   mg.set_zero_position(80, 1);
	 *   mg.move_absolute(100, 100); // Moves 80 units forward
	 * }
	 * \endcode
	 *
	 */
	std::int32_t set_zero_position(const double position, const std::uint8_t index = 0) const;
	/**
	 * Sets the position for every motor in the motor group in its encoder units.
	 *
	 * This will be the future reference point for the motor's "absolute"
	 * position.
	 *
	 * This function uses the following values of errno when an error state is
	 * reached:
	 * ENODEV - The port cannot be configured as a motor
	 * EDOM - The motor group is empty
	 *
	 * \param position
	 *        The new reference position in its encoder units
	 *
	 * \return 1 if the operation was successful or PROS_ERR if the operation
	 * failed, setting errno.
	 *
	 * \b Example
	 * \code
	 * void autonomous() {
	 *   pros::MotorGroup mg({1,3});
	 *   mg.move_absolute(100, 100); // Moves 100 units forward
	 *   mg.move_absolute(100, 100); // This does not cause a movement
	 *
	 *   mg.set_zero_position_all(80);
	 *   mg.move_absolute(100, 100); // Moves 80 units forward
	 * }
	 * \endcode
	 *
	 */
	std::int32_t set_zero_position_all(const double position) const;

	/**
	 * Sets the "absolute" zero position of a motor in the motor group to its current position.
	 *
	 * This function uses the following values of errno when an error state is
	 * reached:
	 * ENODEV - The port cannot be configured as a motor
	 * EDOM - The motor group is empty
	 * EOVERFLOW - The index is greater than or equal to MotorGroup::size()
	 *
	 * \param index Optional parameter, 0 by default.
	 * 		The zero indexed index of the motor in the motor group
	 *
	 * \return 1 if the operation was successful or PROS_ERR if the operation
	 * failed, setting errno.
	 *
	 * \b Example
	 * \code
	 * void autonomous() {
	 *   pros::MotorGroup mg({1,3});
	 *   mg.move_absolute(100, 100); // Moves 100 units forward
	 *   mg.move_absolute(100, 100); // This does not cause a movement
	 *
	 *   mg.tare_position();
	 *   mg.tare_position(1);
	 *
	 *   mg.move_absolute(100, 100); // Moves 100 units forward
	 * }
	 * \endcode
	 */
	std::int32_t tare_position(const std::uint8_t index = 0) const;

	/**
	 * Sets the "absolute" zero position of every motor in the motor group to its current position.
	 *
	 * This function uses the following values of errno when an error state is
	 * reached:
	 * ENODEV - The port cannot be configured as a motor
	 *
	 * \return 1 if the operation was successful or PROS_ERR if the operation
	 * failed, setting errno.
	 *
	 * \b Example
	 * \code
	 * void autonomous() {
	 *   pros::MotorGroup mg({1,3});
	 *   mg.move_absolute(100, 100); // Moves 100 units forward
	 *   mg.move_absolute(100, 100); // This does not cause a movement
	 *   mg.tare_position_all();
	 *   mg.move_absolute(100, 100); // Moves 100 units forward
	 * }
	 * \endcode
	 */
	std::int32_t tare_position_all(void) const;

	/**
	 * Returns the number of motors in the motor group
	 *
	 * \return the number of motors in the motor group
	 */
	std::int8_t size(void) const;

	/**
	 * Gets the port of a motor in the motor group
	 *
	 * 	 * \param index Optional parameter, 0 by default.
	 * 				The zero indexed index of the motor in the motor group
	 *
	 * \return The port of the motor at the specified index.
	 * The return value is negative if the corresponding motor is reversed
	 */
	std::int8_t get_port(const std::uint8_t index = 0) const;

	/**
	 * Appends all the motors in the other motor group reference to this motor group
	 *
	 * Maintains the order of the other motor group
	 *
	 */
	void operator+=(MotorGroup&);

	/**
	 * Appends all the motors in the other motor group reference to this motor group
	 *
	 * Maintains the order of the other motor group
	 *
	 */
	void append(MotorGroup&);

	/**
	 * Removes the all motors on the port (regardless of reversal) from the motor group
	 *
	 * \param port The port to remove from the motor group
	 *
	 */
	void erase_port(std::int8_t port);

	///@}
	private:
	/**
	 * The ordered vector of ports used by the motor group
	 */
	std::vector<std::int8_t> _ports;
	mutable pros::Mutex _MotorGroup_mutex;
};
}  // namespace v5
}  // namespace pros
#endif<|MERGE_RESOLUTION|>--- conflicted
+++ resolved
@@ -1431,13 +1431,8 @@
 	 *
 	 * \param index Optional parameter, 0 by default.
 	 * 				The zero indexed index of the motor in the motor group
-<<<<<<< HEAD
-	 *
-	 * \return One of Motor_Units according to what is set for the
-=======
 	 * 
 	 * \return One of MotorUnits according to what is set for the
->>>>>>> 7a66f2f6
 	 * motor or E_MOTOR_ENCODER_INVALID if the operation failed.
 	 *
 	 * \b Example
@@ -1482,15 +1477,9 @@
 	 *
 	 *\param index Optional parameter, 0 by default.
 	 * 				The zero indexed index of the motor in the motor group
-<<<<<<< HEAD
-	 *
-	 * \return One of Motor_Gears according to what is set for the motor,
-	 * or pros::Motor_Gears::invalid if the operation failed.
-=======
 	 * 
 	 * \return One of MotorGears according to what is set for the motor,
 	 * or pros::MotorGears::invalid if the operation failed.
->>>>>>> 7a66f2f6
 	 *
 	 * \b Example
 	 * \code
@@ -1509,15 +1498,9 @@
 	 * ENODEV - The port cannot be configured as a motor
 	 * EDOM - The motor group is empty
 	 *
-<<<<<<< HEAD
-	 *
-	 * \return A vector with one of Motor_Gears according to what is set for the motor,
-	 * or pros::Motor_Gears::invalid if the operation failed for each motor.
-=======
 	 * 
 	 * \return A vector with one of MotorGears according to what is set for the motor,
 	 * or pros::MotorGears::invalid if the operation failed for each motor.
->>>>>>> 7a66f2f6
 	 *
 	 * \b Example
 	 * \code
@@ -1646,13 +1629,8 @@
 	 * EOVERFLOW - The index is greater than or equal to MotorGroup::size()
 	 *
 	 * \param mode
-<<<<<<< HEAD
-	 *        The Motor_Brake to set for the motor
-	 *
-=======
 	 *        The MotorBrake to set for the motor
 	 * 
->>>>>>> 7a66f2f6
 	 * \param index Optional parameter, 0 by default.
 	 * 				The zero indexed index of the motor in the motor group
 	 *
@@ -1681,13 +1659,8 @@
 	 * EOVERFLOW - The index is greater than or equal to MotorGroup::size()
 	 *
 	 * \param mode
-<<<<<<< HEAD
-	 *        The Motor_Brake to set for the motor
-	 *
-=======
 	 *        The MotorBrake to set for the motor
 	 * 
->>>>>>> 7a66f2f6
 	 * \param index Optional parameter, 0 by default.
 	 * 				The zero indexed index of the motor in the motor group
 	 *
@@ -1715,13 +1688,8 @@
 	 * EDOM - The motor group is empty
 	 *
 	 * \param mode
-<<<<<<< HEAD
-	 *        The Motor_Brake to set for the motor
-	 *
-=======
 	 *        The MotorBrake to set for the motor
 	 * 
->>>>>>> 7a66f2f6
 	 *
 	 * \return 1 if the operation was successful or PROS_ERR if the operation
 	 * failed, setting errno.
