--- conflicted
+++ resolved
@@ -25,13 +25,11 @@
 #include "pros/imu.h"
 
 namespace pros {
-<<<<<<< HEAD
 inline namespace v5 {
-=======
+
 /**
  * \ingroup cpp-imu
  */
->>>>>>> b2f6a272
 class Imu {
 	/**
 	 * \addtogroup cpp-imu
