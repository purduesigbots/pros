--- conflicted
+++ resolved
@@ -82,14 +82,11 @@
 	 * }
 	 * \endcode
 	 */
-<<<<<<< HEAD
-	explicit Imu(const std::uint8_t port) : Device(port, DeviceType::imu){};
-=======
+
 	Imu(const std::uint8_t port) : Device(port, DeviceType::imu) {};
 
 	Imu(const Device& device)
 		: Imu(device.get_port()) {};
->>>>>>> ff038403
 
 	/**
 	 * Calibrate IMU
