--- conflicted
+++ resolved
@@ -82,12 +82,9 @@
 	 * }
 	 * \endcode
 	 */
-<<<<<<< HEAD
 
 	Imu(const std::uint8_t port) : Device(port, DeviceType::imu) {};
-=======
-	Imu(const std::uint8_t port) : Device(port, DeviceType::imu){};
->>>>>>> 33012614
+
 
 	Imu(const Device& device) : Imu(device.get_port()){};
 
