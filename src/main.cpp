--- conflicted
+++ resolved
@@ -92,47 +92,15 @@
  * task, not resume it from where it left off.
  */
 void opcontrol() {
-<<<<<<< HEAD
-	/* pros::Controller master(pros::E_CONTROLLER_MASTER);
-	pros::Motor left_mtr(1);
-	pros::Motor right_mtr(2); */
-=======
 	pros::Controller master(pros::E_CONTROLLER_MASTER);
 	pros::MotorGroup left_mg({1,-2,3}); // Creates a motor group with forwards ports 1 & 3 and reversed port 2
 	pros::MotorGroup right_mg({-4,5,-6}); // Creates a motor group with forwards port 4 and reversed ports 4 & 6
->>>>>>> 643099b2
 
 	while (true) {
 
 		/*pros::lcd::print(0, "%d %d %d", (pros::lcd::read_buttons() & LCD_BTN_LEFT) >> 2,
 		                 (pros::lcd::read_buttons() & LCD_BTN_CENTER) >> 1,
-<<<<<<< HEAD
-		                 (pros::lcd::read_buttons() & LCD_BTN_RIGHT) >> 0);
-		int left = master.get_analog(ANALOG_LEFT_Y);
-		int right = master.get_analog(ANALOG_RIGHT_Y);
-		
 
-		left_mtr = left;
-		right_mtr = right; */
-
-		// pros::lcd::print(0, "test");
-
-		if (pros::competition::is_field_control()) {
-            printf("[op] testing is_field_control(): true\n");
-		}
-		else {
-			printf("[op] testing is_field_control(): false\n");
-		}
-
-        if (pros::competition::is_competition_switch()) {
-            printf("[op] testing is_competition_switch(): true\n");
-        }
-		else {
-            printf("[op] testing is_competition_switch(): false\n");
-		}
-
-		pros::delay(1000);
-=======
 		                 (pros::lcd::read_buttons() & LCD_BTN_RIGHT) >> 0); // Prints status of the emulated screen LCDs
 						 
 		// Arcade control scheme
@@ -141,6 +109,5 @@
 		left_mg = dir - turn; // Sets left motor voltage
 		right_mg = dir + turn; // Sets right motor voltage
 		pros::delay(20); // Run for 20 ms then update
->>>>>>> 643099b2
 	}
 }