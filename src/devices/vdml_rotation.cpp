--- conflicted
+++ resolved
@@ -14,15 +14,9 @@
 
 namespace pros {
 inline namespace v5 {
-<<<<<<< HEAD
-
+    
 Rotation::Rotation(const std::uint8_t port, const bool reverse_flag) : Device(port) {
-	pros::c::rotation_init_reverse(port, reverse_flag);
-=======
-    
-Rotation::Rotation(const std::uint8_t port, const bool reverse_flag) : _port(port) {
 	pros::c::rotation_set_reversed(port, reverse_flag);
->>>>>>> ef264f3b
 }
 
 std::int32_t Rotation::reset() {
@@ -77,7 +71,7 @@
 }
 
 pros::DeviceType Rotation::get_type() const {
-	return pros::DeviceType::E_DEVICE_ROTATION;
+	return pros::DeviceType::rotation;
 }
 namespace literals {
 const pros::Rotation operator"" _rot(const unsigned long long int r) {
