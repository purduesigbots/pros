--- conflicted
+++ resolved
@@ -70,17 +70,14 @@
 	return os;
 }
 
-<<<<<<< HEAD
 pros::DeviceType Rotation::get_type() const {
 	return pros::DeviceType::E_DEVICE_ROTATION;
-=======
+}
 namespace literals {
 const pros::Rotation operator"" _rot(const unsigned long long int r) {
     return pros::Rotation(r);
 }
 } // namespace literals 
->>>>>>> 414a405e
-}
 
 }  // namespace v5
 }  // namespace pros