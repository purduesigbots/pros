/**
 * \file devices/vdml_imu.cpp
 *
 * Contains functions for interacting with the VEX Inertial sensor.
 *
 * Copyright (c) 2017-2021, Purdue University ACM SIGBots.
 *
 * This Source Code Form is subject to the terms of the Mozilla Public
 * License, v. 2.0. If a copy of the MPL was not distributed with this
 * file, You can obtain one at http://mozilla.org/MPL/2.0/.
 */

#include "pros/imu.hpp"

namespace pros {
inline namespace v5{
std::int32_t Imu::reset() const {
	return pros::c::imu_reset(_port);
}

std::int32_t Imu::set_data_rate(std::uint32_t rate) const {
	return pros::c::imu_set_data_rate(_port, rate);
}

double Imu::get_rotation() const {
    return pros::c::imu_get_rotation(_port);
}

double Imu::get_heading() const {
	return pros::c::imu_get_heading(_port);
}

pros::c::quaternion_s_t Imu::get_quaternion() const {
	return pros::c::imu_get_quaternion(_port);
}

pros::c::euler_s_t Imu::get_euler() const {
	return pros::c::imu_get_euler(_port);
}

double Imu::get_pitch() const {
	return get_euler().pitch;
}

double Imu::get_roll() const {
	return get_euler().roll;
}

double Imu::get_yaw() const {
	return get_euler().yaw;
}

pros::c::imu_gyro_s_t Imu::get_gyro_rate() const {
	return pros::c::imu_get_gyro_rate(_port);
}

pros::c::imu_accel_s_t Imu::get_accel() const {
	return pros::c::imu_get_accel(_port);
}

pros::c::imu_status_e_t Imu::get_status() const {
	return pros::c::imu_get_status(_port);
}

bool Imu::is_calibrating() const {
	return get_status() & pros::c::E_IMU_STATUS_CALIBRATING;
}
<<<<<<< HEAD
}  // namespace v5
=======

std::int32_t Imu::tare_heading() const {
	return pros::c::imu_tare_heading(_port);
}

std::int32_t Imu::tare_rotation() const {
	return pros::c::imu_tare_rotation(_port);
}

std::int32_t Imu::tare_pitch() const {
	return pros::c::imu_tare_pitch(_port);
}

std::int32_t Imu::tare_yaw() const {
	return pros::c::imu_tare_yaw(_port);
}

std::int32_t Imu::tare_roll() const {
	return pros::c::imu_tare_roll(_port);
}

std::int32_t Imu::tare_euler() const {
	return pros::c::imu_tare_euler(_port);
}

std::int32_t Imu::set_heading(double target) const {
	return pros::c::imu_set_heading(_port, target);
}

std::int32_t Imu::set_rotation(double target) const {
	return pros::c::imu_set_rotation(_port, target);
}

std::int32_t Imu::set_pitch(double target) const {
	return pros::c::imu_set_pitch(_port, target);
}

std::int32_t Imu::set_yaw(double target) const {
	return pros::c::imu_set_yaw(_port, target);
}

std::int32_t Imu::set_roll(double target) const {
	return pros::c::imu_set_roll(_port, target);
}

std::int32_t Imu::set_euler(pros::c::euler_s_t target) const {
	return pros::c::imu_set_euler(_port, target);
}

std::int32_t Imu::tare() const {
	return pros::c::imu_tare(_port);
}

>>>>>>> 07b0121b
}  // namespace pros<|MERGE_RESOLUTION|>--- conflicted
+++ resolved
@@ -65,9 +65,6 @@
 bool Imu::is_calibrating() const {
 	return get_status() & pros::c::E_IMU_STATUS_CALIBRATING;
 }
-<<<<<<< HEAD
-}  // namespace v5
-=======
 
 std::int32_t Imu::tare_heading() const {
 	return pros::c::imu_tare_heading(_port);
@@ -121,5 +118,5 @@
 	return pros::c::imu_tare(_port);
 }
 
->>>>>>> 07b0121b
+}  // namespace v5
 }  // namespace pros