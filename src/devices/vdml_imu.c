/**
 * \file devices/vdml_imu.c
 *
 * Contains functions for interacting with the VEX Inertial sensor.
 *
<<<<<<< HEAD
 * Copyright (c) 2017-2020, Purdue University ACM SIGBots.
=======
 * Copyright (c) 2017-2021, Purdue University ACM SIGBots.
>>>>>>> a07944b2
 *
 * This Source Code Form is subject to the terms of the Mozilla Public
 * License, v. 2.0. If a copy of the MPL was not distributed with this
 * file, You can obtain one at http://mozilla.org/MPL/2.0/.
 */

#include <errno.h>
#include "pros/imu.h"
#include "vdml/imubl.h"
#include "v5_api.h"
#include "vdml/registry.h"
#include "vdml/vdml.h"

#define ERROR_IMU_STILL_CALIBRATING(port, device, err_return)                  \
	if (vexDeviceImuStatusGet(device->device_info) & E_IMU_STATUS_CALIBRATING) { \
		errno = EAGAIN;                                                            \
		return_port(port - 1, err_return);                                         \
	}

typedef __attribute__ ((__packed__)) struct imu_reset_data { 
	double heading_offset;
	double rotation_offset;
	double pitch_offset;
	double yaw_offset;
	double roll_offset;
} imu_data_s_t;

int32_t imu_calibrate(uint8_t port) {
	claim_port_i(port - 1, E_DEVICE_IMU);
	ERROR_IMU_STILL_CALIBRATING(port, device, PROS_ERR);
	vexDeviceImuReset(device->device_info);
	return_port(port - 1, 1);
}

int32_t imu_set_data_rate(uint8_t port, uint32_t rate) {
	claim_port_i(port - 1, E_DEVICE_IMU);
	ERROR_IMU_STILL_CALIBRATING(port, device, PROS_ERR);

	// rate is not less than 5ms, and rounded down to nearest increment of 5
	if (rate < IMU_MINIMUM_DATA_RATE) {
		rate = IMU_MINIMUM_DATA_RATE;
	} else {
		rate -= rate % IMU_MINIMUM_DATA_RATE;
	}

	vexDeviceImuDataRateSet(device->device_info, rate);
	return_port(port - 1, 1);
}

double imu_get_rotation(uint8_t port) {
	claim_port_f(port - 1, E_DEVICE_IMU);
	ERROR_IMU_STILL_CALIBRATING(port, device, PROS_ERR_F);
	double rtn = vexDeviceImuHeadingGet(device->device_info) + imu_get_rotation_offset(port - 1);
	return_port(port - 1, rtn);
}

double imu_get_heading(uint8_t port) {
	claim_port_f(port - 1, E_DEVICE_IMU);
	ERROR_IMU_STILL_CALIBRATING(port, device, PROS_ERR_F);
	double rtn = vexDeviceImuDegreesGet(device->device_info) + imu_get_heading_offset(port - 1);
	return_port(port - 1, rtn);
}

#define QUATERNION_ERR_INIT \
	{ .x = PROS_ERR_F, .y = PROS_ERR_F, .z = PROS_ERR_F, .w = PROS_ERR_F }

quaternion_s_t imu_get_quaternion(uint8_t port) {
	quaternion_s_t rtn = QUATERNION_ERR_INIT;
	v5_smart_device_s_t* device;
	if (!claim_port_try(port - 1, E_DEVICE_IMU)) {
		return rtn;
	}
	device = registry_get_device(port - 1);
	ERROR_IMU_STILL_CALIBRATING(port, device, rtn);
	// HACK: vexos represents quaternions as {a,b,c,d} and we want them in
	// {x,y,z,w}. we don't know how exactly the quaternion data is filled, so best
	// just to manually shuffle stuff into the right places here
	V5_DeviceImuQuaternion qt;
	vexDeviceImuQuaternionGet(device->device_info, &qt);
	rtn.x = qt.b;
	rtn.y = qt.c;
	rtn.z = qt.d;
	rtn.w = qt.a;
	return_port(port - 1, rtn);
}

#define ATTITUDE_ERR_INIT \
	{ .pitch = PROS_ERR_F, .roll = PROS_ERR_F, .yaw = PROS_ERR_F }

euler_s_t imu_get_euler(uint8_t port) {
	euler_s_t rtn = ATTITUDE_ERR_INIT;
	v5_smart_device_s_t* device;
	if (!claim_port_try(port - 1, E_DEVICE_IMU)) {
		return rtn;
	}
	device = registry_get_device(port - 1);
	ERROR_IMU_STILL_CALIBRATING(port, device, rtn);
	vexDeviceImuAttitudeGet(device->device_info, (V5_DeviceImuAttitude*)&rtn);
	return_port(port - 1, rtn);
}

euler_s_t imu_get_euler_bl(uint8_t port) {
	euler_s_t rtn;
	v5_smart_device_s_t* device;
	device = registry_get_device(port - 1);
	vexDeviceImuAttitudeGet(device->device_info, (V5_DeviceImuAttitude*)&rtn);
	return rtn;
}

double imu_get_pitch(uint8_t port) {
	double rtn = PROS_ERR_F;
	if (!claim_port_try(port - 1, E_DEVICE_IMU)) {
		return rtn;
	}
	rtn = imu_get_euler_bl(port).pitch + imu_get_pitch_offset(port - 1);
	return_port(port - 1, rtn);
}

double imu_get_roll(uint8_t port) {
	double rtn = PROS_ERR_F;
	if (!claim_port_try(port - 1, E_DEVICE_IMU)) {
		return rtn;
	}
	rtn = imu_get_euler_bl(port).roll + imu_get_roll_offset(port - 1);
	return_port(port - 1, rtn);
}

double imu_get_yaw(uint8_t port) {
	double rtn = PROS_ERR_F;
	if (!claim_port_try(port - 1, E_DEVICE_IMU)) {
		return rtn;
	}
	rtn = imu_get_euler_bl(port).yaw + imu_get_yaw_offset(port - 1);
	return_port(port - 1, rtn);
}

#define RAW_IMU_ERR_INIT {.x = PROS_ERR_F, .y = PROS_ERR_F, .z = PROS_ERR_F};

imu_gyro_s_t imu_get_gyro_rate(uint8_t port) {
	imu_gyro_s_t rtn = RAW_IMU_ERR_INIT;
	v5_smart_device_s_t* device;
	if (!claim_port_try(port - 1, E_DEVICE_IMU)) {
		return rtn;
	}
	device = registry_get_device(port - 1);
	ERROR_IMU_STILL_CALIBRATING(port, device, rtn);
	// NOTE: `V5_DeviceImuRaw` has the same form as a quaternion, but this call
	// never fills the `w` field, so we make a dummy quaternion container and copy
	// the (x,y,z) part into the return struct
	quaternion_s_t dummy;
	vexDeviceImuRawGyroGet(device->device_info, (V5_DeviceImuRaw*)&dummy);
	rtn.x = dummy.x;
	rtn.y = dummy.y;
	rtn.z = dummy.z;
	return_port(port - 1, rtn);
}

imu_accel_s_t imu_get_accel(uint8_t port) {
	imu_accel_s_t rtn = RAW_IMU_ERR_INIT;
	v5_smart_device_s_t* device;
	if (!claim_port_try(port - 1, E_DEVICE_IMU)) {
		return rtn;
	}
	device = registry_get_device(port - 1);
	ERROR_IMU_STILL_CALIBRATING(port, device, rtn);
	// NOTE: this is the same as `imu_get_raw_gyro`
	quaternion_s_t dummy;
	vexDeviceImuRawAccelGet(device->device_info, (V5_DeviceImuRaw*)&dummy);
	rtn.x = dummy.x;
	rtn.y = dummy.y;
	rtn.z = dummy.z;
	return_port(port - 1, rtn);
}

imu_status_e_t imu_get_status(uint8_t port) {
	imu_status_e_t rtn = E_IMU_STATUS_ERROR;
	v5_smart_device_s_t* device;
	if (!claim_port_try(port - 1, E_DEVICE_IMU)) {
		return rtn;
	}
	device = registry_get_device(port - 1);
	rtn = vexDeviceImuStatusGet(device->device_info);
	return_port(port - 1, rtn);
}

//Reset Functions:
int32_t imu_reset(uint8_t port){
    if (!claim_port_try(port - 1, E_DEVICE_IMU)) {
		return PROS_ERR;
	}
	v5_smart_device_s_t* device = registry_get_device(port - 1);
	imu_set_heading_offset(port - 1, -vexDeviceImuDegreesGet(device->device_info));
	imu_set_rotation_offset(port - 1, -vexDeviceImuHeadingGet(device->device_info));
	imu_set_pitch_offset(port - 1, -imu_get_euler_bl(port).pitch);
	imu_set_roll_offset(port - 1, -imu_get_euler_bl(port).roll);
	imu_set_yaw_offset(port - 1, -imu_get_euler_bl(port).yaw);
	return_port(port - 1, 1);
}

int32_t imu_reset_heading(uint8_t port){
    return imu_set_heading(port, 0);
}

int32_t imu_reset_rotation(uint8_t port){
    return imu_set_rotation(port, 0);
}

int32_t imu_reset_pitch(uint8_t port){
    return imu_set_pitch(port, 0);
}

int32_t imu_reset_roll(uint8_t port){
    return imu_set_roll(port, 0);
}

int32_t imu_reset_yaw(uint8_t port){
    return imu_set_yaw(port, 0);
}

//Setter Functions:
int32_t imu_set_rotation(uint8_t port, double target){
    if (!claim_port_try(port - 1, E_DEVICE_IMU)) {
		return PROS_ERR;
	}
	v5_smart_device_s_t* device = registry_get_device(port - 1);
	ERROR_IMU_STILL_CALIBRATING(port, device, PROS_ERR);
	imu_set_rotation_offset(port - 1, target - vexDeviceImuHeadingGet(device->device_info));
	return_port(port - 1, 1);
}

int32_t imu_set_heading(uint8_t port, double target){
    if (!claim_port_try(port - 1, E_DEVICE_IMU)) {
		return PROS_ERR;
	}
	v5_smart_device_s_t* device = registry_get_device(port - 1);
	ERROR_IMU_STILL_CALIBRATING(port, device, PROS_ERR);
	imu_set_heading_offset(port - 1, target - vexDeviceImuDegreesGet(device->device_info));
	return_port(port - 1, 1);
}

int32_t imu_set_pitch(uint8_t port, double target){
    if (!claim_port_try(port - 1, E_DEVICE_IMU)) {
		return PROS_ERR;
	}
	v5_smart_device_s_t* device = registry_get_device(port - 1);
	ERROR_IMU_STILL_CALIBRATING(port, device, PROS_ERR);
	imu_set_pitch_offset(port - 1, target - imu_get_euler_bl(port).pitch);
	return_port(port - 1, 1);
}

int32_t imu_set_roll(uint8_t port, double target){
    if (!claim_port_try(port - 1, E_DEVICE_IMU)) {
		return PROS_ERR;
	}
	v5_smart_device_s_t* device = registry_get_device(port - 1);
	ERROR_IMU_STILL_CALIBRATING(port, device, PROS_ERR);
	imu_set_roll_offset(port - 1, target - imu_get_euler_bl(port).roll);
	return_port(port - 1, 1);
}

int32_t imu_set_yaw(uint8_t port, double target){
    if (!claim_port_try(port - 1, E_DEVICE_IMU)) {
		return PROS_ERR;
	}
	v5_smart_device_s_t* device = registry_get_device(port - 1);
	ERROR_IMU_STILL_CALIBRATING(port, device, PROS_ERR);
	imu_set_yaw_offset(port - 1, target - imu_get_euler_bl(port).yaw);
	return_port(port - 1, 1);
}

//Internal functions for getting IMU offsets (Not thread safe)
double imu_get_heading_offset(uint8_t port){
    return ((imu_data_s_t*)registry_get_device(port)->pad)->heading_offset;
}

double imu_get_rotation_offset(uint8_t port){
    return ((imu_data_s_t*)registry_get_device(port)->pad)->rotation_offset;
}

double imu_get_pitch_offset(uint8_t port){
    return ((imu_data_s_t*)registry_get_device(port)->pad)->pitch_offset;
}

double imu_get_yaw_offset(uint8_t port){
    return ((imu_data_s_t*)registry_get_device(port)->pad)->yaw_offset;
}

double imu_get_roll_offset(uint8_t port){
    return ((imu_data_s_t*)registry_get_device(port)->pad)->roll_offset;
}

//Internal offset setter functions (Not Thread safe)
void imu_set_heading_offset(uint8_t port, double target) {
	imu_data_s_t* data = (imu_data_s_t*)registry_get_device(port)->pad;
	data->heading_offset = target;
}

void imu_set_rotation_offset(uint8_t port, double target) {
	imu_data_s_t* data = (imu_data_s_t*)registry_get_device(port)->pad;
	data->rotation_offset = target;
}

void imu_set_pitch_offset(uint8_t port, double target) {
	imu_data_s_t* data = (imu_data_s_t*)registry_get_device(port)->pad;
	data->pitch_offset = target;
}

void imu_set_yaw_offset(uint8_t port, double target) {
	imu_data_s_t* data = (imu_data_s_t*)registry_get_device(port)->pad;
	data->yaw_offset = target;
}

void imu_set_roll_offset(uint8_t port, double target) {
	imu_data_s_t* data = (imu_data_s_t*)registry_get_device(port)->pad;
	data->roll_offset = target;
}<|MERGE_RESOLUTION|>--- conflicted
+++ resolved
@@ -3,11 +3,7 @@
  *
  * Contains functions for interacting with the VEX Inertial sensor.
  *
-<<<<<<< HEAD
- * Copyright (c) 2017-2020, Purdue University ACM SIGBots.
-=======
  * Copyright (c) 2017-2021, Purdue University ACM SIGBots.
->>>>>>> a07944b2
  *
  * This Source Code Form is subject to the terms of the Mozilla Public
  * License, v. 2.0. If a copy of the MPL was not distributed with this
