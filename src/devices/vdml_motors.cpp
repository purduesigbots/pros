--- conflicted
+++ resolved
@@ -351,14 +351,8 @@
 
 Motor_Group::Motor_Group(const std::vector<std::int8_t> motor_ports)
     : _motor_group_mutex(pros::Mutex()), _motor_count(motor_ports.size()) {
-<<<<<<< HEAD
 	for (auto& i: motor_ports) {
 		_motors.emplace_back(i);
-=======
-    assert(_motor_count > 0);
-	for (std::uint8_t i = 0; i < _motor_count; ++i) {
-		_motors.push_back(Motor(motor_ports[i]));
->>>>>>> 61fdd49c
 	}
 }
 
