--- conflicted
+++ resolved
@@ -23,63 +23,13 @@
 	set_encoder_units(encoder_units);
 }
 
-<<<<<<< HEAD
 std::int32_t Motor::operator=(std::int32_t voltage) const {
 	return motor_move(_port, voltage);
 }
 
 std::int32_t Motor::move(std::int32_t voltage) const {
 	return motor_move(_port, voltage);
-=======
-Motor_Group::Motor_Group(const std::initializer_list<std::int8_t> ports, const pros::v5::Motor_Gears gearset,
-                         const bool reverse)
-    : _ports(ports) {
-	set_gearing(gearset);
-	set_reversed(reverse);
-}
-
-Motor_Group::Motor_Group(const std::initializer_list<std::int8_t> ports, const pros::v5::Motor_Gears gearset)
-    : _ports(ports) {
-	set_gearing(gearset);
-}
-
-Motor_Group::Motor_Group(const std::initializer_list<std::int8_t> ports, const bool reverse) : _ports(ports) {
-	set_reversed(reverse);
-}
-
-Motor_Group::Motor_Group(const std::initializer_list<std::int8_t> ports) : _ports(ports) {}
-Motor_Group::Motor_Group(const std::vector<std::int8_t> ports, const pros::v5::Motor_Gears gearset, const bool reverse,
-                         const pros::v5::Motor_Units encoder_units)
-    : _ports(ports) {
-	set_gearing(gearset);
-	set_reversed(reverse);
-	set_encoder_units(encoder_units);
-}
-
-Motor_Group::Motor_Group(const std::vector<std::int8_t> ports, const pros::v5::Motor_Gears gearset, const bool reverse)
-    : _ports(ports) {
-	set_gearing(gearset);
-	set_reversed(reverse);
-}
-
-Motor_Group::Motor_Group(const std::vector<std::int8_t> ports, const pros::v5::Motor_Gears gearset) : _ports(ports) {
-	set_gearing(gearset);
-}
-
-Motor_Group::Motor_Group(const std::vector<std::int8_t> ports, const bool reverse) : _ports(ports) {
-	set_reversed(reverse);
-}
-
-Motor_Group::Motor_Group(const std::vector<std::int8_t> ports) : _ports(ports) {}
-
-std::int32_t Motor_Group::operator=(std::int32_t voltage) const {
-	empty_motor_group_check(PROS_ERR);
-	push_motor_configuration();
-	for (auto it = _ports.begin() + 1; it < _ports.end(); it++) {
-		motor_move(*it, voltage);
-	}
-	return motor_move(_ports[0], voltage);
->>>>>>> ba8804af
+
 }
 
 std::int32_t Motor::move_absolute(const double position, const std::int32_t velocity) const {
@@ -478,7 +428,6 @@
 	return motor_set_gearing(_port, static_cast<motor_gearset_e_t>(gearset));
 }
 
-<<<<<<< HEAD
 std::int32_t Motor::set_zero_position(const double position, const std::uint8_t index) const {
 	if (index != 0) {
 		errno = EOVERFLOW;
@@ -497,13 +446,7 @@
 		_port = -abs_port;
 	} else {
 		_port = abs_port;
-=======
-std::int32_t Motor_Group::set_zero_position(const double position) const {
-	empty_motor_group_check(PROS_ERR);
-	push_motor_configuration();
-	for (auto it = _ports.begin() + 1; it < _ports.end(); it++) {
-		motor_set_zero_position(*it, position);
->>>>>>> ba8804af
+
 	}
 	return PROS_SUCCESS;
 }
@@ -590,37 +533,7 @@
 	return os;
 }
 
-<<<<<<< HEAD
-=======
-void Motor_Group::push_motor_configuration() const {
-	_motor_group_mutex.take();
-	for (auto it = _ports.begin() + 0; it < _ports.end(); it++) {
-		motor_set_gearing(*it, (motor_gearset_e_t)_gearset);
-		motor_set_reversed(*it, _reverse ^ ((*it) < 0));
-		motor_set_encoder_units(*it, (motor_encoder_units_e_t)_encoder_units);
-	}
-	_motor_group_mutex.give();
-}
-
-Motor::Motor(const std::int8_t port) : Motor_Group({port}), Device(port) {}
-
-Motor::Motor(const std::int8_t port, const pros::v5::Motor_Gears gearset, const bool reverse,
-             const pros::v5::Motor_Units encoder_units)
-    : Motor_Group({port}, gearset, reverse, encoder_units), Device(port) {}
-
-Motor::Motor(const std::int8_t port, const pros::v5::Motor_Gears gearset, const bool reverse)
-    : Motor_Group({port}, gearset, reverse), Device(port) {}
-
-Motor::Motor(const std::int8_t port, const pros::v5::Motor_Gears gearset)
-    : Motor_Group({port}, gearset), Device(port) {}
-
-Motor::Motor(const std::int8_t port, const bool reverse) : Motor_Group({port}, reverse), Device(port) {}
-
-DeviceType Motor::get_type() const {
-	return DeviceType::motor;
-}
-
->>>>>>> ba8804af
+
 }  // namespace v5
 namespace literals {
 const pros::Motor operator"" _mtr(const unsigned long long int m) {
