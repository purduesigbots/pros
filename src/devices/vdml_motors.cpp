--- conflicted
+++ resolved
@@ -17,11 +17,6 @@
 inline namespace v5 {
 using namespace pros::c;
 
-<<<<<<< HEAD
-Motor::Motor(const std::uint8_t port, const pros::v5::Motor_Gears gearset, const bool reverse,
-             const pros::v5::Motor_Units encoder_units)
-    : Device(port) {
-=======
 #define empty_motor_group_check(error) \
 	if (_ports.size() <= 0) {            \
 		errno = EDOM;                      \
@@ -43,59 +38,33 @@
 Motor_Group::Motor_Group(const std::initializer_list<std::int8_t> ports, const pros::v5::Motor_Gears gearset,
                          const bool reverse, const pros::v5::Motor_Units encoder_units)
     : _ports(ports) {
->>>>>>> ef264f3b
 	set_gearing(gearset);
 	set_reversed(reverse);
 	set_encoder_units(encoder_units);
 }
 
-<<<<<<< HEAD
-Motor::Motor(const std::uint8_t port, const pros::Color gearset_color, const bool reverse,
-             const pros::v5::Motor_Units encoder_units)
-    : Device(port) {
-=======
 Motor_Group::Motor_Group(const std::initializer_list<std::int8_t> ports, const pros::Color gearset_color,
                          const bool reverse, const pros::v5::Motor_Units encoder_units)
     : _ports(ports) {
->>>>>>> ef264f3b
 	set_gearing(gearset_color);
 	set_reversed(reverse);
 	set_encoder_units(encoder_units);
 }
 
-<<<<<<< HEAD
-Motor::Motor(const std::uint8_t port, const pros::v5::Motor_Gears gearset, const bool reverse) : Device(port) {
-=======
 Motor_Group::Motor_Group(const std::initializer_list<std::int8_t> ports, const pros::v5::Motor_Gears gearset,
                          const bool reverse)
     : _ports(ports) {
->>>>>>> ef264f3b
 	set_gearing(gearset);
 	set_reversed(reverse);
 }
 
-<<<<<<< HEAD
-Motor::Motor(const std::uint8_t port, const pros::Color gearset_color, const bool reverse) : Device(port) {
-=======
 Motor_Group::Motor_Group(const std::initializer_list<std::int8_t> ports, const pros::Color gearset_color,
                          const bool reverse)
     : _ports(ports) {
->>>>>>> ef264f3b
 	set_gearing(gearset_color);
 	set_reversed(reverse);
 }
 
-<<<<<<< HEAD
-Motor::Motor(const std::uint8_t port, const pros::v5::Motor_Gears gearset) : Device(port) {
-	set_gearing(gearset);
-}
-
-Motor::Motor(const std::uint8_t port, const pros::Color gearset_color) : Device(port) {
-	set_gearing(gearset_color);
-}
-
-Motor::Motor(const std::uint8_t port, const bool reverse) : Device(port) {
-=======
 Motor_Group::Motor_Group(const std::initializer_list<std::int8_t> ports, const pros::v5::Motor_Gears gearset)
     : _ports(ports) {
 	set_gearing(gearset);
@@ -115,14 +84,10 @@
                          const pros::v5::Motor_Units encoder_units)
     : _ports(ports) {
 	set_gearing(gearset);
->>>>>>> ef264f3b
 	set_reversed(reverse);
 	set_encoder_units(encoder_units);
 }
 
-<<<<<<< HEAD
-Motor::Motor(const std::uint8_t port) : Device(port) {}
-=======
 Motor_Group::Motor_Group(const std::vector<std::int8_t> ports, const pros::Color gearset_color, const bool reverse,
                          const pros::v5::Motor_Units encoder_units)
     : _ports(ports) {
@@ -142,7 +107,6 @@
 	set_gearing(gearset_color);
 	set_reversed(reverse);
 }
->>>>>>> ef264f3b
 
 Motor_Group::Motor_Group(const std::vector<std::int8_t> ports, const pros::v5::Motor_Gears gearset) : _ports(ports) {
 	set_gearing(gearset);
@@ -614,9 +578,6 @@
 	return return_vector;
 }
 
-<<<<<<< HEAD
-std::int32_t Motor::tare_position(void) const {
-=======
 double Motor_Group::get_torque(void) const {
 	empty_motor_group_check(PROS_ERR_F);
 	push_motor_configuration();
@@ -646,7 +607,6 @@
 std::int32_t Motor_Group::get_target_velocity(std::uint8_t index) const {
 	empty_motor_group_check(PROS_ERR);
 	motor_group_index_check(PROS_ERR, index);
->>>>>>> ef264f3b
 	push_motor_configuration();
 	return motor_get_target_velocity(_ports[index]);
 }
@@ -700,15 +660,7 @@
 	}
 	return return_vector;
 }
-std::uint8_t Motor_Group::get_port(void) const {
-	empty_motor_group_check(PROS_ERR_BYTE);
-	return (uint8_t)std::abs(_ports[0]);
-}
-std::uint8_t Motor_Group::get_port(std::uint8_t index) const {
-	empty_motor_group_check(PROS_ERR_BYTE);
-	motor_group_index_check(PROS_ERR_BYTE, index);
-	return (uint8_t)(_ports[index]);
-}
+
 std::vector<std::uint8_t> Motor_Group::get_every_port(void) const {
 	std::vector<std::uint8_t> return_vector;
 	empty_motor_group_check_vector(PROS_ERR_BYTE, return_vector);
@@ -857,11 +809,7 @@
 	}
 }
 
-std::uint8_t Motor::get_port(void) const {
-	return _port;
-}
-
-std::ostream& operator<<(std::ostream& os, const pros::Motor& motor) {
+std::ostream& operator<<(std::ostream& os, pros::Motor& motor) {
 	os << "Motor [";
 	os << "port: " << motor.get_port();
 	os << ", brake mode: " << (int)motor.get_brake_mode();
@@ -881,18 +829,6 @@
 	return os;
 }
 
-<<<<<<< HEAD
-pros::DeviceType Motor::get_type() const {
-	return pros::DeviceType::E_DEVICE_MOTOR;
-}
-
-void Motor::push_motor_configuration() const {
-	_motor_mutex.take();
-	set_gearing(_gearset);
-	set_reversed(_reverse);
-	set_encoder_units(_encoder_units);
-	_motor_mutex.give();
-=======
 void Motor_Group::push_motor_configuration() const {
 	_motor_group_mutex.take();
 	for (auto it = _ports.begin() + 0; it < _ports.end(); it++) {
@@ -901,39 +837,45 @@
 		motor_set_encoder_units(*it, (motor_encoder_units_e_t)_encoder_units);
 	}
 	_motor_group_mutex.give();
->>>>>>> ef264f3b
-}
-
-Motor::Motor(const std::int8_t port) : Motor_Group({port}) {}
+}
+
+Motor::Motor(const std::int8_t port) : Motor_Group({port}), Device(port) {}
 
 Motor::Motor(const std::int8_t port, const pros::v5::Motor_Gears gearset, const bool reverse,
              const pros::v5::Motor_Units encoder_units)
-    : Motor_Group({port}, gearset, reverse, encoder_units) {}
+    : Motor_Group({port}, gearset, reverse, encoder_units), Device(port) {}
 
 Motor::Motor(const std::int8_t port, const pros::Color gearset_color, const bool reverse,
              const pros::v5::Motor_Units encoder_units)
-    : Motor_Group({port}, gearset_color, reverse, encoder_units) {}
+    : Motor_Group({port}, gearset_color, reverse, encoder_units), Device(port) {}
 
 Motor::Motor(const std::int8_t port, const pros::v5::Motor_Gears gearset, const bool reverse)
-    : Motor_Group({port}, gearset, reverse) {}
+    : Motor_Group({port}, gearset, reverse), Device(port) {}
 
 Motor::Motor(const std::int8_t port, const pros::Color gearset_color, const bool reverse)
-    : Motor_Group({port}, gearset_color, reverse) {}
-
-Motor::Motor(const std::int8_t port, const pros::v5::Motor_Gears gearset) : Motor_Group({port}, gearset) {}
-
-Motor::Motor(const std::int8_t port, const pros::Color gearset_color) : Motor_Group({port}, gearset_color) {}
-
-Motor::Motor(const std::int8_t port, const bool reverse) : Motor_Group({port}, reverse) {}
+    : Motor_Group({port}, gearset_color, reverse), Device(port) {}
+
+Motor::Motor(const std::int8_t port, const pros::v5::Motor_Gears gearset) 
+	: Motor_Group({port}, gearset), Device(port) {}
+
+Motor::Motor(const std::int8_t port, const pros::Color gearset_color) 
+	: Motor_Group({port}, gearset_color), Device(port) {}
+
+Motor::Motor(const std::int8_t port, const bool reverse) 
+	: Motor_Group({port}, reverse), Device(port){}
+
+
+DeviceType Motor::get_type() const {
+	return DeviceType::motor;
+}
 
 }  // namespace v5
 namespace literals {
-const pros::Motor operator"" _mtr(const unsigned long long int m) {
-	return pros::Motor(m, false);
-}
-const pros::Motor operator"" _rmtr(const unsigned long long int m) {
-	return pros::Motor(m, true);
-}
-
+	const pros::Motor operator"" _mtr(const unsigned long long int m) {
+		return pros::Motor(m, false);
+	}
+	const pros::Motor operator"" _rmtr(const unsigned long long int m) {
+		return pros::Motor(m, true);
+	}
 }  // namespace literals
 }  // namespace pros