/**
 * \file devices/vdml_gps.cpp
 *
 * Contains functions for interacting with the VEX GPS.
 *
 * \copyright Copyright (c) 2017-2023, Purdue University ACM SIGBots.
 *
 * This Source Code Form is subject to the terms of the Mozilla Public
 * License, v. 2.0. If a copy of the MPL was not distributed with this
 * file, You can obtain one at http://mozilla.org/MPL/2.0/.
 */

#include "pros/gps.hpp"

namespace pros {
inline namespace v5 {

std::int32_t Gps::initialize_full(double xInitial, double yInitial, double headingInitial, double xOffset,
                                  double yOffset) const {
	return pros::c::gps_initialize_full(_port, xInitial, yInitial, headingInitial, xOffset, yOffset);
}

std::int32_t Gps::set_offset(double xOffset, double yOffset) const {
	return pros::c::gps_set_offset(_port, xOffset, yOffset);
}

std::int32_t Gps::get_offset(double* xOffset, double* yOffset) const {
	return pros::c::gps_get_offset(_port, xOffset, yOffset);
}

std::int32_t Gps::set_position(double xInitial, double yInitial, double headingInitial) const {
	return pros::c::gps_set_position(_port, xInitial, yInitial, headingInitial);
}

std::int32_t Gps::set_data_rate(std::uint32_t rate) const {
	return pros::c::gps_set_data_rate(_port, rate);
}

double Gps::get_error() const {
	return pros::c::gps_get_error(_port);
}

pros::gps_status_s_t Gps::get_status() const {
	return pros::c::gps_get_status(_port);
}

double Gps::get_heading() const {
	return pros::c::gps_get_heading(_port);
}

double Gps::get_heading_raw() const {
	return pros::c::gps_get_heading_raw(_port);
}

double Gps::get_rotation() const {
	return pros::c::gps_get_rotation(_port);
}

std::int32_t Gps::set_rotation(double target) const {
	return pros::c::gps_set_rotation(_port, target);
}

std::int32_t Gps::tare_rotation() const {
	return pros::c::gps_tare_rotation(_port);
}

pros::gps_gyro_s_t Gps::get_gyro_rate() const {
	return pros::c::gps_get_gyro_rate(_port);
}

pros::gps_accel_s_t Gps::get_accel() const {
	return pros::c::gps_get_accel(_port);
}

std::ostream& operator<<(std::ostream& os, const pros::Gps& gps) {
	pros::gps_status_s_t data = gps.get_status();
	os << "Gps [";
	os << "port: " << gps._port;
	os << ", x: " << data.x;
	os << ", y: " << data.y;
	os << ", heading: " << gps.get_heading();
	os << ", rotation: " << gps.get_rotation();
	os << "]";
	return os;
}

<<<<<<< HEAD
const pros::DeviceType Gps::get_type() {
	return pros::DeviceType::E_DEVICE_GPS;
}

=======
namespace literals {
const pros::Gps operator""_gps(const unsigned long long int g) {
	return pros::Gps(g);
}
}  // namespace literals
>>>>>>> 414a405e
}
}  // namespace pros<|MERGE_RESOLUTION|>--- conflicted
+++ resolved
@@ -84,17 +84,14 @@
 	return os;
 }
 
-<<<<<<< HEAD
 const pros::DeviceType Gps::get_type() {
 	return pros::DeviceType::E_DEVICE_GPS;
 }
 
-=======
 namespace literals {
 const pros::Gps operator""_gps(const unsigned long long int g) {
 	return pros::Gps(g);
 }
 }  // namespace literals
->>>>>>> 414a405e
 }
 }  // namespace pros