--- conflicted
+++ resolved
@@ -17,18 +17,11 @@
 #include "vdml/registry.h"
 #include "vdml/vdml.h"
 
-<<<<<<< HEAD
 #define ERROR_DISTANCE_BAD_PORT(device, err_return)                  \
-	if (!(vexDistanceStatusGet(device->device_info) == 0x82 || vexDistanceStatusGet(device->device_info) == 0x86)) { \
-		errno = EAGAIN;                                                            \
-		return_port(port - 1, err_return);                                         \
-=======
-#define ERROR_DISTANCE_BAD_PORT(device, err_return)              \
-	if (vexDeviceDistanceStatusGet(device->device_info) == 0x82 || \
-	    vexDeviceDistanceStatusGet(device->device_info) == 0x82) { \
-		errno = EAGAIN;                                              \
-		return_port(port - 1, err_return);                           \
->>>>>>> ad938e5c
+	if (!(vexDistanceStatusGet(device->device_info) == 0x82 || 		\
+		vexDistanceStatusGet(device->device_info) == 0x86)) { 		\
+		errno = EAGAIN;                                             \
+		return_port(port - 1, err_return);                          \
 	}
 
 int32_t distance_get(uint8_t port) {
